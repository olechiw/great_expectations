--- conflicted
+++ resolved
@@ -231,22 +231,16 @@
           type: 'category',
           label: 'Advanced Usage',
           items: [
+            { type: 'doc', id: 'guides/rule_based_profilers/how-to-create-a-new-expectation-suite-using-rule-based-profilers' },
             { type: 'doc', id: 'guides/advanced/how-to-configure-notebooks-generated-by-suite-edit' },
             { type: 'doc', id: 'guides/advanced/how-to-use-the-project-check-config-command' },
             { type: 'doc', id: 'guides/advanced/how-to-use-the-great-expectations-command-line-interface-(cli)' },
             { type: 'doc', id: 'guides/advanced/how-to-add-support-for-a-new-sqlalchemy-dialect' },
             { type: 'doc', id: 'guides/advanced/how-to-add-comments-to-a-page-on-docs.greatexpectations.io' },
             { type: 'doc', id: 'guides/advanced/how-to-use-the-great-expectation-docker-images' },
-<<<<<<< HEAD
-            { type: 'doc', id: 'guides/rule_based_profilers/how-to-create-a-new-expectation-suite-using-rule-based-profilers' },
-            { type: 'doc', id: 'guides/advanced/how-to-write-a-how-to-guide' },
-            { type: 'doc', id: 'guides/advanced/template-how-to-{stub}' },
-            { type: 'doc', id: 'guides/advanced/template-how-to-{do-something}' }
-=======
             { type: 'doc', id: 'guides/advanced/how-to-write-a-how-to-guide-docusaurus' },
             { type: 'doc', id: 'guides/advanced/how-to-template' }
 
->>>>>>> df2ed387
           ]
         }
       ]
