module.exports = {
  docs: [
    {
      type: 'category',
      label: 'Introduction',
      collapsed: false,
      items: [
        { type: 'doc', id: 'intro' },
        { type: 'doc', id: 'why-use-ge' }
      ]
    },
    {
      type: 'category',
      label: 'Getting started with Great Expectations',
      items: [
        'tutorials/getting-started/intro',
        'tutorials/getting-started/initialize-a-data-context',
        'tutorials/getting-started/connect-to-data',
        'tutorials/getting-started/create-your-first-expectations',
        'tutorials/getting-started/check-out-data-docs',
        'tutorials/getting-started/validate-your-data',
        'tutorials/getting-started/customize-your-deployment'
      ]
    },
    {
      type: 'category',
      label: 'How to Guides',
      items: [
        {
          type: 'category',
          label: '⚙️ Setting up Great Expectations',
          items: [
            'guides/setup/how-to-instantiate-a-data-context',

            {
              type: 'category',
              label: '🧰 Installation',
              items: [
                'guides/setup/installation/local',
                'guides/setup/installation/databricks',
                'guides/setup/installation/spark-emr'
              ]
            },
            {
              type: 'category',
              label: 'Configuring Data Contexts',
              items: [
                'guides/setup/configuring-data-contexts/how-to-create-a-new-data-context-with-the-cli',
                'guides/setup/configuring-data-contexts/how-to-configure-datacontext-components-using-test_yaml_config',
                'guides/setup/configuring-data-contexts/how-to-configure-credentials-using-a-yaml-file-or-environment-variables',
                'guides/setup/configuring-data-contexts/how-to-configure-credentials-using-a-secrets-store',
                'guides/setup/configuring-data-contexts/how-to-instantiate-a-data-context-without-a-yml-file'
              ]
            },
            {
              type: 'category',
              label: 'Configuring metadata Stores',
              items: [
                'guides/setup/configuring-metadata-stores/how-to-configure-an-expectation-store-in-amazon-s3',
                'guides/setup/configuring-metadata-stores/how-to-configure-an-expectation-store-in-azure-blob-storage',
                'guides/setup/configuring-metadata-stores/how-to-configure-an-expectation-store-in-gcs',
                'guides/setup/configuring-metadata-stores/how-to-configure-an-expectation-store-on-a-filesystem',
                'guides/setup/configuring-metadata-stores/how-to-configure-an-expectation-store-to-postgresql',
                'guides/setup/configuring-metadata-stores/how-to-configure-a-validation-result-store-in-amazon-s3',
                'guides/setup/configuring-metadata-stores/how-to-configure-a-validation-result-store-in-azure-blob-storage',
                'guides/setup/configuring-metadata-stores/how-to-configure-a-validation-result-store-in-gcs',
                'guides/setup/configuring-metadata-stores/how-to-configure-a-validation-result-store-on-a-filesystem',
                'guides/setup/configuring-metadata-stores/how-to-configure-a-validation-result-store-to-postgresql',
                'guides/setup/configuring-metadata-stores/how-to-configure-a-metricsstore'
              ]
            },
            {
              type: 'category',
              label: 'Configuring Data Docs',
              items: [
                'guides/setup/configuring-data-docs/how-to-host-and-share-data-docs-on-a-filesystem',
                'guides/setup/configuring-data-docs/how-to-host-and-share-data-docs-on-azure-blob-storage',
                'guides/setup/configuring-data-docs/how-to-host-and-share-data-docs-on-gcs',
                'guides/setup/configuring-data-docs/how-to-host-and-share-data-docs-on-amazon-s3'
              ]
            }
          ]
        },
        {
          type: 'category',
          label: '🔌 Connecting to your data',
          items: [
            'guides/connecting_to_your_data/how-to-configure-a-dataconnector-to-introspect-and-partition-a-file-system-or-blob-store',
            'guides/connecting_to_your_data/how-to-configure-a-dataconnector-to-introspect-and-partition-tables-in-sql',
            'guides/connecting_to_your_data/how-to-create-a-batch-of-data-from-an-in-memory-spark-or-pandas-dataframe',
            'guides/connecting_to_your_data/how-to-create-a-new-expectation-suite-using-the-cli',
            'guides/connecting_to_your_data/how-to-get-a-batch-of-data-from-a-configured-datasource',
            {
              type: 'category',
              label: '💭 In-memory',
              items: [
                'guides/connecting_to_your_data/in_memory/pandas',
                'guides/connecting_to_your_data/in_memory/spark',
              ]
            },
            {
              type: 'category',
              label: '🚀 Database',
              items: [
                'guides/connecting_to_your_data/database/athena',
                'guides/connecting_to_your_data/database/bigquery',
                'guides/connecting_to_your_data/database/mssql',
                'guides/connecting_to_your_data/database/mysql',
                'guides/connecting_to_your_data/database/postgres',
                'guides/connecting_to_your_data/database/redshift',
                'guides/connecting_to_your_data/database/snowflake',
                'guides/connecting_to_your_data/database/sqlite'
              ]
            },
            {
              type: 'category',
              label: '📁 Filesystem',
              items: [
                'guides/connecting_to_your_data/filesystem/pandas',
                'guides/connecting_to_your_data/filesystem/spark'
              ]
            },
            {
              type: 'category',
              label: '☁️ Cloud',
              items: [
                'guides/connecting_to_your_data/cloud/s3/pandas',
                'guides/connecting_to_your_data/cloud/s3/spark',
                'guides/connecting_to_your_data/cloud/gcs/pandas',
                'guides/connecting_to_your_data/cloud/gcs/spark',
                'guides/connecting_to_your_data/cloud/azure/pandas',
                'guides/connecting_to_your_data/cloud/azure/spark'
              ]
            },
            {
              type: 'category',
              label: 'Contributing',
              items: [
                'guides/connecting_to_your_data/contributing/how-to-add-support-for-a-new-sqlalchemy-dialect'
              ]
            },
            {
              type: 'category',
              label: '🔬 Advanced',
              items: [
                'guides/connecting_to_your_data/advanced/database_credentials',
                'guides/connecting_to_your_data/advanced/how-to-create-a-batch-from-a-sql-query',
                'guides/connecting_to_your_data/advanced/how-to-create-a-lightweight-data-catalog-by-applying-a-descriptive-profiler-to-a-configured-datasource',
                'guides/connecting_to_your_data/advanced/how-to-explore-changes-in-data-over-time-using-a-configured-datasource'
              ]
            }
          ]
        },
        {
          type: 'category',
          label: '🧪 Creating and editing Expectations for your data',
          items: [
            'guides/expectations/how-to-create-and-edit-expectations-based-on-domain-knowledge-without-inspecting-data-directly',
            'guides/expectations/how-to-create-and-edit-expectations-in-bulk',
            'guides/expectations/how-to-create-and-edit-expectations-with-a-profiler',
            'guides/expectations/how-to-create-and-edit-expectations-with-instant-feedback from-a-sample-batch-of-data',
            {
              type: 'category',
              label: '🔬 Advanced',
              items: [
                'guides/expectations/advanced/how-to-add-comments-to-expectations-and-display-them-in-data-docs',
                'guides/expectations/advanced/how-to-create-renderers-for-custom-expectations',
                'guides/expectations/advanced/how-to-create-a-new-expectation-suite-by-profiling-from-a-jsonschema-file',
                'guides/expectations/advanced/how-to-create-expectations-that-span-multiple-batches-using-evaluation-parameters',
                'guides/expectations/advanced/how-to-dynamically-load-evaluation-parameters-from-a-database'
              ]
            },
            {
              type: 'category',
              label: 'Configuring Profilers',
              items: []
            },
            {
              type: 'category',
              label: 'Contributing',
              items: [
                'guides/expectations/contributing/how-to-contribute-a-new-expectation-to-great-expectations'
              ]
            },
            {
              type: 'category',
              label: 'Creating Custom Expectations',
              items: [
                'guides/expectations/creating_custom_expectations/how-to-create-custom-expectations',
                'guides/expectations/creating_custom_expectations/how-to-create-custom-expectations-from-a-sql-query',
                'guides/expectations/creating_custom_expectations/how-to-create-custom-parameterized-expectations'
              ]
            }
          ]
        },
        {
          type: 'category',
          label: '✅ Validating your data',
          items: [
            'guides/validation/how-to-validate-data-by-running-a-checkpoint',
            {
              type: 'category',
              label: 'Advanced',
              items: [
                'guides/validation/advanced/how-to-deploy-a-scheduled-checkpoint-with-cron',
                'guides/validation/advanced/how-to-implement-custom-notifications',
                'guides/validation/advanced/how-to-validate-data-without-a-checkpoint'
              ]
            },
            {
              type: 'category',
              label: 'Checkpoints',
              items: [
                'guides/validation/checkpoints/how-to-add-validations-data-or-suites-to-a-checkpoint',
                'guides/validation/checkpoints/how-to-create-a-new-checkpoint',
                'guides/validation/checkpoints/how-to-configure-a-new-checkpoint-using-test_yaml_config'
              ]
            },
            {
              type: 'category',
              label: 'Contributing',
              items: [
                'guides/validation/contributing/how-to-contribute-a-new-validation-action'
              ]
            },
            {
              type: 'category',
              label: 'Validation Actions',
              items: [
                'guides/validation/validation_actions/how-to-store-validation-results-as-a-validation-action',
                'guides/validation/validation_actions/how-to-trigger-email-as-a-validation-action',
                'guides/validation/validation_actions/how-to-trigger-opsgenie-notifications-as-a-validation-action',
                'guides/validation/validation_actions/how-to-trigger-slack-notifications-as-a-validation-action',
                'guides/validation/validation_actions/how-to-update-data-docs-as-a-validation-action'
              ]
            }
          ]
        },
        {
          type: 'category',
          label: '🧰 Miscellaneous',
          items: [
<<<<<<< HEAD
            { type: 'doc', id: 'guides/rule_based_profilers/how-to-create-a-new-expectation-suite-using-rule-based-profilers' },
            { type: 'doc', id: 'guides/advanced/how-to-configure-notebooks-generated-by-suite-edit' },
            { type: 'doc', id: 'guides/advanced/how-to-use-the-project-check-config-command' },
            { type: 'doc', id: 'guides/advanced/how-to-use-the-great-expectations-command-line-interface-(cli)' },
            { type: 'doc', id: 'guides/advanced/how-to-add-support-for-a-new-sqlalchemy-dialect' },
            { type: 'doc', id: 'guides/advanced/how-to-add-comments-to-a-page-on-docs.greatexpectations.io' },
            { type: 'doc', id: 'guides/advanced/how-to-use-the-great-expectation-docker-images' },
            { type: 'doc', id: 'guides/advanced/how-to-write-a-how-to-guide-docusaurus' },
            { type: 'doc', id: 'guides/advanced/how-to-template' }

=======
            { type: 'doc', id: 'guides/miscellaneous/how-to-use-the-project-check-config-command' },
            { type: 'doc', id: 'guides/miscellaneous/how-to-use-the-great-expectations-cli' },
            { type: 'doc', id: 'guides/miscellaneous/how-to-quickly-explore-expectations-in-a-notebook' },
            { type: 'doc', id: 'guides/miscellaneous/how-to-configure-notebooks-generated-by-suite-edit' },
            { type: 'doc', id: 'guides/miscellaneous/how-to-add-comments-to-a-page-on-docs.greatexpectations.io' },
            { type: 'doc', id: 'guides/miscellaneous/how-to-use-the-great-expectation-docker-images' },
            { type: 'doc', id: 'guides/miscellaneous/how-to-write-a-how-to-guide-docusaurus' },
            { type: 'doc', id: 'guides/miscellaneous/how-to-template' }
>>>>>>> b2615ecc
          ]
        }
      ]
    },
    {
      type: 'category',
      label: 'Deployment Patterns',
      items: [
        'deployment_patterns/how-to-instantiate-a-data-context-on-an-emr-spark-cluster',
        'deployment_patterns/how-to-instantiate-a-data-context-on-databricks-spark-cluster',
        'deployment_patterns/how-to-run-a-checkpoint-in-airflow',
        {
          type: 'category',
          label: 'Contributing',
          items: [
            'deployment_patterns/contributing/how-to-add-a-new-deployment-pattern-document',
            'deployment_patterns/contributing/how-to-contribute-to-an-existing-deployment-pattern-document'
          ]
        }
      ]
    },
    { type: 'doc', id: 'reference/core-concepts' },
    { type: 'doc', id: 'community' },
    { type: 'doc', id: 'contributing/contributing' },
    { type: 'doc', id: 'changelog' }
  ]
}<|MERGE_RESOLUTION|>--- conflicted
+++ resolved
@@ -240,18 +240,6 @@
           type: 'category',
           label: '🧰 Miscellaneous',
           items: [
-<<<<<<< HEAD
-            { type: 'doc', id: 'guides/rule_based_profilers/how-to-create-a-new-expectation-suite-using-rule-based-profilers' },
-            { type: 'doc', id: 'guides/advanced/how-to-configure-notebooks-generated-by-suite-edit' },
-            { type: 'doc', id: 'guides/advanced/how-to-use-the-project-check-config-command' },
-            { type: 'doc', id: 'guides/advanced/how-to-use-the-great-expectations-command-line-interface-(cli)' },
-            { type: 'doc', id: 'guides/advanced/how-to-add-support-for-a-new-sqlalchemy-dialect' },
-            { type: 'doc', id: 'guides/advanced/how-to-add-comments-to-a-page-on-docs.greatexpectations.io' },
-            { type: 'doc', id: 'guides/advanced/how-to-use-the-great-expectation-docker-images' },
-            { type: 'doc', id: 'guides/advanced/how-to-write-a-how-to-guide-docusaurus' },
-            { type: 'doc', id: 'guides/advanced/how-to-template' }
-
-=======
             { type: 'doc', id: 'guides/miscellaneous/how-to-use-the-project-check-config-command' },
             { type: 'doc', id: 'guides/miscellaneous/how-to-use-the-great-expectations-cli' },
             { type: 'doc', id: 'guides/miscellaneous/how-to-quickly-explore-expectations-in-a-notebook' },
@@ -260,7 +248,6 @@
             { type: 'doc', id: 'guides/miscellaneous/how-to-use-the-great-expectation-docker-images' },
             { type: 'doc', id: 'guides/miscellaneous/how-to-write-a-how-to-guide-docusaurus' },
             { type: 'doc', id: 'guides/miscellaneous/how-to-template' }
->>>>>>> b2615ecc
           ]
         }
       ]
