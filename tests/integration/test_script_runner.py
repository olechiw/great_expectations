--- conflicted
+++ resolved
@@ -91,15 +91,6 @@
         "util_script": "tests/integration/docusaurus/connecting_to_your_data/database/util.py",
         "extra_backend_dependencies": BackendDependencies.SNOWFLAKE,
     },
-<<<<<<< HEAD
-    # {
-    #     "user_flow_script": "tests/integration/docusaurus/connecting_to_your_data/database/snowflake_yaml_example.py",
-    #     "data_context_dir": "tests/integration/fixtures/no_datasources/great_expectations",
-    #     "data_dir": "tests/test_sets/taxi_yellow_trip_data_samples",
-    #     "util_script": "tests/integration/docusaurus/connecting_to_your_data/database/util.py",
-    #     "extra_backend_dependencies": BackendDependencies.SNOWFLAKE,
-    # },
-=======
     {
         "user_flow_script": "tests/integration/docusaurus/connecting_to_your_data/database/snowflake_yaml_example.py",
         "data_context_dir": "tests/integration/fixtures/no_datasources/great_expectations",
@@ -111,7 +102,6 @@
         "user_flow_script": "tests/integration/docusaurus/template/script_example.py",
         "data_context_dir": "tests/integration/fixtures/no_datasources/great_expectations",
     },
->>>>>>> df2ed387
 ]
 """
 TODO(cdkini): Kept running into a sqlalchemy.exc.OperationalError when running Snowflake tests.
