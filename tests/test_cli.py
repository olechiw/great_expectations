--- conflicted
+++ resolved
@@ -4,12 +4,9 @@
 from datetime import datetime
 from click.testing import CliRunner
 import great_expectations.version
-<<<<<<< HEAD
 from great_expectations.cli import cli
-=======
 
 import tempfile
->>>>>>> d9221565
 import pytest
 import json
 import os
@@ -26,13 +23,10 @@
 except ImportError:
     import mock
 
-<<<<<<< HEAD
 from six import PY2
 
-=======
 from great_expectations.cli import cli
 from great_expectations.util import gen_directory_tree_str
->>>>>>> d9221565
 from great_expectations.cli.init import scaffold_directories_and_notebooks
 
 from .test_utils import assertDeepAlmostEqual
@@ -146,14 +140,11 @@
     with open('./tests/test_sets/expected_cli_results_default.json', 'r') as f:
         expected_cli_results = json.load(f)
 
-<<<<<<< HEAD
     # In PY2 sorting is possible and order is wonky. Order doesn't matter. So sort in that case
     if PY2:
         json_result["results"] = sorted(json_result["results"])
         expected_cli_results["results"] = sorted(expected_cli_results["results"])
 
-=======
->>>>>>> d9221565
     assertDeepAlmostEqual(json_result, expected_cli_results)
 
 
@@ -429,13 +420,10 @@
 
     result = runner.invoke(
         cli, ["build-documentation", "-d", project_root_dir])
-<<<<<<< HEAD
-=======
 
     # print(json.dumps(not_so_empty_data_context.get_project_config()["stores"], indent=2))
     print(result.output)
     # print(gen_directory_tree_str(project_root_dir))
->>>>>>> d9221565
 
     assert "index.html" in os.listdir(os.path.join(
         project_root_dir,
