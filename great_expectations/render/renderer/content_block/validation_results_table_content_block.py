from six import integer_types

from great_expectations.render.renderer.content_block.expectation_string import ExpectationStringRenderer
from great_expectations.render.types import RenderedComponentContent, RenderedStringTemplateContent, \
    RenderedTableContent, RenderedGraphContent
from great_expectations.render.util import num_to_str

import pandas as pd
import altair as alt


class ValidationResultsTableContentBlockRenderer(ExpectationStringRenderer):
    _content_block_type = "table"
    _rendered_component_type = RenderedTableContent

    _default_element_styling = {
        "default": {
            "classes": ["badge", "badge-secondary"]
        },
        "params": {
            "column": {
                "classes": ["badge", "badge-primary"]
            }
        }
    }
    
    _default_content_block_styling = {
        "body": {
            "classes": ["table"],
        },
        "classes": ["m-3", "table-responsive"],
    }

    @classmethod
    def _get_status_icon(cls, evr):
        if evr.exception_info["raised_exception"]:
            return RenderedStringTemplateContent(**{
                "content_block_type": "string_template",
                "string_template": {
                    "template": "$icon",
                    "params": {"icon": ""},
                    "styling": {
                        "params": {
                            "icon": {
                                "classes": ["fas", "fa-exclamation-triangle", "text-warning"],
                                "tag": "i"
                            }
                        }
                    }
                }
            })

        if evr.success:
            return RenderedStringTemplateContent(**{
                "content_block_type": "string_template",
                "string_template": {
                    "template": "$icon",
                    "params": {"icon": ""},
                    "styling": {
                        "params": {
                            "icon": {
                                "classes": ["fas", "fa-check-circle", "text-success"],
                                "tag": "i"
                            }
                        }
                    }
                },
                "styling": {
                    "parent": {
                        "classes": ["hide-succeeded-validation-target-child"]
                    }
                }
            })
        else:
            return RenderedStringTemplateContent(**{
                "content_block_type": "string_template",
                "string_template": {
                    "template": "$icon",
                    "params": {"icon": ""},
                    "styling": {
                        "params": {
                            "icon": {
                                "tag": "i",
                                "classes": ["fas", "fa-times", "text-danger"]
                            }
                        }
                    }
                }
            })

    @classmethod
    def _get_unexpected_table(cls, evr):
        try:
            result = evr.result
        except KeyError:
            return None

        if result is None:
            return None

        if not result.get("partial_unexpected_list") and not result.get("partial_unexpected_counts"):
            return None
        
        table_rows = []
        
        if result.get("partial_unexpected_counts"):
            header_row = ["Unexpected Value", "Count"]
            for unexpected_count in result.get("partial_unexpected_counts"):
                if unexpected_count.get("value"):
                    table_rows.append([unexpected_count.get("value"), unexpected_count.get("count")])
                elif unexpected_count.get("value") == "":
                    table_rows.append(["EMPTY", unexpected_count.get("count")])
                else:
                    table_rows.append(["null", unexpected_count.get("count")])
        else:
            header_row = ["Unexpected Value"]
            for unexpected_value in result.get("partial_unexpected_list"):
                if unexpected_value:
                    table_rows.append([unexpected_value])
                elif unexpected_value == "":
                    table_rows.append(["EMPTY"])
                else:
                    table_rows.append(["null"])
                    
        unexpected_table_content_block = RenderedTableContent(**{
            "content_block_type": "table",
            "table": table_rows,
            "header_row": header_row,
            "styling": {
                "body": {
                    "classes": ["table-bordered", "table-sm", "mt-3"]
                }
            }
        })
        
        return unexpected_table_content_block

    @classmethod
    def _get_unexpected_statement(cls, evr):
        success = evr.success
        result = evr.result

        if evr.exception_info["raised_exception"]:
            template_str = "\n\n$expectation_type raised an exception:\n$exception_message"

            return RenderedStringTemplateContent(**{
                "content_block_type": "string_template",
                "string_template": {
                    "template": template_str,
                    "params": {
                        "expectation_type": evr.expectation_config.expectation_type,
                        "exception_message": evr.exception_info["exception_message"]
                    },
                    "tag": "strong",
                    "styling": {
                        "classes": ["text-danger"],
                        "params": {
                            "exception_message": {
                                "tag": "code"
                            },
                            "expectation_type": {
                                "classes": ["badge", "badge-danger", "mb-2"]
                            }
                        }
                    }
                },
            })

        if success or not result.get("unexpected_count"):
            return None
        else:
            unexpected_count = num_to_str(result["unexpected_count"], use_locale=True, precision=20)
            unexpected_percent = num_to_str(result["unexpected_percent"], precision=4) + "%"
            element_count = num_to_str(result["element_count"], use_locale=True, precision=20)
            
            template_str = "\n\n$unexpected_count unexpected values found. " \
                           "$unexpected_percent of $element_count total rows."

            return RenderedStringTemplateContent(**{
                "content_block_type": "string_template",
                "string_template": {
                    "template": template_str,
                    "params": {
                        "unexpected_count": unexpected_count,
                        "unexpected_percent": unexpected_percent,
                        "element_count": element_count
                    },
                    "tag": "strong",
                    "styling": {
                        "classes": ["text-danger"]
                    }
                }
            })

    @classmethod
    def _get_kl_divergence_observed_value(cls, evr):
        if not evr["result"].get("details"):
            return "--"

        weights = evr["result"]["details"]["observed_partition"]["weights"]
        if len(weights) <= 10:
            height = 200
            width = 200
            col_width = 4
        else:
            height = 300
            width = 300
            col_width = 6

        if evr["result"]["details"]["observed_partition"].get("bins"):
            bins = evr["result"]["details"]["observed_partition"]["bins"]
            bins_x1 = [round(value, 1) for value in bins[:-1]]
            bins_x2 = [round(value, 1) for value in bins[1:]]

            df = pd.DataFrame({
                "bin_min": bins_x1,
                "bin_max": bins_x2,
                "fraction": weights,
            })

            bars = alt.Chart(df).mark_bar().encode(
                x='bin_min:O',
                x2='bin_max:O',
                y="fraction:Q"
            ).properties(width=width, height=height, autosize="fit")
            chart = bars.to_json()
        elif evr["result"]["details"]["observed_partition"].get("values"):
            values = evr["result"]["details"]["observed_partition"]["values"]

            df = pd.DataFrame({
                "values": values,
                "fraction": weights
            })

            bars = alt.Chart(df).mark_bar().encode(
                x='values:N',
                y="fraction:Q"
            ).properties(width=width, height=height, autosize="fit")
            chart = bars.to_json()

        observed_value = evr["result"].get("observed_value")

        observed_value_content_block = {
                "content_block_type": "string_template",
                "string_template": {
                    "template": "KL Divergence: $observed_value",
                    "params": {
                        "observed_value": str(
                            observed_value) if observed_value else "None (-infinity, infinity, or NaN)",
                    },
                }
        }

        graph_content_block = {
            "content_block_type": "graph",
            "graph": chart,
            "styling": {
                "classes": ["col-" + str(col_width)],
                "styles": {
                    "margin-top": "20px",
                }
            }
        }
    
        return {
            "content_block_type": "content_block_container",
            "content_blocks": [
                observed_value_content_block,
                graph_content_block
            ]
        }

    @classmethod
    def _get_quantile_values_observed_value(cls, evr):
        if "result" not in evr:
            return "--"

        quantiles = evr["result"]["observed_value"]["quantiles"]
        value_ranges = evr["result"]["observed_value"]["values"]

        table_header_row = ["Value"]
        table_rows = []

        quantile_strings = {
            .25: "Q1",
            .75: "Q3",
            .50: "Median"
        }

        for idx, quantile in enumerate(quantiles):
            quantile_string = quantile_strings.get(quantile)
            table_rows.append([
                quantile_string if quantile_string else "{:3.2f}".format(quantile),
                str(value_ranges[idx])
            ])

        return {
            "content_block_type": "table",
            "header_row": table_header_row,
            "table": table_rows,
            "styling": {
                "body": {
                    "classes": ["table", "table-sm", "table-unbordered", "col-4"],
                }
            }
        }

    @classmethod
    def _get_observed_value(cls, evr):
        try:
            result = evr.result
        except KeyError:
            return "--"

        if result is None:
            return "--"

        expectation_type = evr.expectation_config.expectation_type

        if expectation_type == "expect_column_kl_divergence_to_be_less_than":
<<<<<<< HEAD
            if not evr.result.get("details"):
                return "--"

            weights = evr.result["details"]["observed_partition"]["weights"]
            if len(weights) <= 10:
                height = 200
                width = 200
                col_width = 4
            else:
                height = 300
                width = 300
                col_width = 6
                
            if evr.result["details"]["observed_partition"].get("bins"):
                bins = evr.result["details"]["observed_partition"]["bins"]
                bins_x1 = [round(value, 1) for value in bins[:-1]]
                bins_x2 = [round(value, 1) for value in bins[1:]]
        
                df = pd.DataFrame({
                    "bin_min": bins_x1,
                    "bin_max": bins_x2,
                    "fraction": weights,
                })

                bars = alt.Chart(df).mark_bar().encode(
                    x='bin_min:O',
                    x2='bin_max:O',
                    y="fraction:Q"
                ).properties(width=width, height=height, autosize="fit")
                chart = bars.to_json()
            elif evr.result["details"]["observed_partition"].get("values"):
                values = evr.result["details"]["observed_partition"]["values"]
    
                df = pd.DataFrame({
                    "values": values,
                    "fraction": weights
                })

                bars = alt.Chart(df).mark_bar().encode(
                    x='values:N',
                    y="fraction:Q"
                ).properties(width=width, height=height, autosize="fit")
                chart = bars.to_json()
            
            return RenderedGraphContent(**{
                "content_block_type": "graph",
                "graph": chart,
                "styling": {
                    "classes": ["col-" + str(col_width)],
                    "styles": {
                        "margin-top": "20px",
                    }
                }
            })
=======
            return cls._get_kl_divergence_observed_value(evr)
        elif expectation_type == "expect_column_quantile_values_to_be_between":
            return cls._get_quantile_values_observed_value(evr)
>>>>>>> 4f304488

        if result.get("observed_value"):
            observed_value = result.get("observed_value")
            if isinstance(observed_value, (integer_types, float)) and not isinstance(observed_value, bool):
                return num_to_str(observed_value, precision=10, use_locale=True)
            return str(observed_value)
        elif expectation_type == "expect_column_values_to_be_null":
            try:
                notnull_percent = result["unexpected_percent"]
                return num_to_str(100 - notnull_percent, precision=5, use_locale=True) + "% null"
            except KeyError:
                return "unknown % null"
        elif expectation_type == "expect_column_values_to_not_be_null":
            try:
                null_percent = result["unexpected_percent"]
                return num_to_str(100 - null_percent, precision=5, use_locale=True) + "% not null"
            except KeyError:
                return "unknown % not null"
        elif result.get("unexpected_percent") is not None:
            return num_to_str(result.get("unexpected_percent"), precision=5) + "% unexpected"
        else:
            return "--"

    @classmethod
    def _process_content_block(cls, content_block):
        super(ValidationResultsTableContentBlockRenderer, cls)._process_content_block(content_block)
        content_block.header_row = ["Status", "Expectation", "Observed Value"]

    @classmethod
    def _get_content_block_fn(cls, expectation_type):
        expectation_string_fn = getattr(cls, expectation_type, None)
        if expectation_string_fn is None:
            expectation_string_fn = getattr(cls, "_missing_content_block_fn")

        #This function wraps expect_* methods from ExpectationStringRenderer to generate table classes
        def row_generator_fn(evr, styling=None, include_column_name=True):
            expectation = evr.expectation_config
            expectation_string_cell = expectation_string_fn(expectation, styling, include_column_name)

            status_cell = [cls._get_status_icon(evr)]
            unexpected_statement = cls._get_unexpected_statement(evr)
            unexpected_table = cls._get_unexpected_table(evr)
            observed_value = [cls._get_observed_value(evr)]

            #If the expectation has some unexpected values...:
            if unexpected_statement or unexpected_table:
                expectation_string_cell.append(unexpected_statement)
                expectation_string_cell.append(unexpected_table)
            
            if len(expectation_string_cell) > 1:
                return [status_cell + [expectation_string_cell] + observed_value]
            else:
                return [status_cell + expectation_string_cell + observed_value]
        
        return row_generator_fn<|MERGE_RESOLUTION|>--- conflicted
+++ resolved
@@ -194,10 +194,10 @@
 
     @classmethod
     def _get_kl_divergence_observed_value(cls, evr):
-        if not evr["result"].get("details"):
+        if not evr.result.get("details"):
             return "--"
 
-        weights = evr["result"]["details"]["observed_partition"]["weights"]
+        weights = evr.result["details"]["observed_partition"]["weights"]
         if len(weights) <= 10:
             height = 200
             width = 200
@@ -207,8 +207,8 @@
             width = 300
             col_width = 6
 
-        if evr["result"]["details"]["observed_partition"].get("bins"):
-            bins = evr["result"]["details"]["observed_partition"]["bins"]
+        if evr.result["details"]["observed_partition"].get("bins"):
+            bins = evr.result["details"]["observed_partition"]["bins"]
             bins_x1 = [round(value, 1) for value in bins[:-1]]
             bins_x2 = [round(value, 1) for value in bins[1:]]
 
@@ -224,8 +224,8 @@
                 y="fraction:Q"
             ).properties(width=width, height=height, autosize="fit")
             chart = bars.to_json()
-        elif evr["result"]["details"]["observed_partition"].get("values"):
-            values = evr["result"]["details"]["observed_partition"]["values"]
+        elif evr.result["details"]["observed_partition"].get("values"):
+            values = evr.result["details"]["observed_partition"]["values"]
 
             df = pd.DataFrame({
                 "values": values,
@@ -238,20 +238,20 @@
             ).properties(width=width, height=height, autosize="fit")
             chart = bars.to_json()
 
-        observed_value = evr["result"].get("observed_value")
-
-        observed_value_content_block = {
-                "content_block_type": "string_template",
-                "string_template": {
-                    "template": "KL Divergence: $observed_value",
-                    "params": {
-                        "observed_value": str(
-                            observed_value) if observed_value else "None (-infinity, infinity, or NaN)",
-                    },
-                }
-        }
-
-        graph_content_block = {
+        observed_value = evr.result.get("observed_value")
+
+        observed_value_content_block = RenderedStringTemplateContent(**{
+            "content_block_type": "string_template",
+            "string_template": {
+                "template": "KL Divergence: $observed_value",
+                "params": {
+                    "observed_value": str(
+                        observed_value) if observed_value else "None (-infinity, infinity, or NaN)",
+                },
+            }
+        })
+
+        graph_content_block = RenderedGraphContent(**{
             "content_block_type": "graph",
             "graph": chart,
             "styling": {
@@ -260,8 +260,8 @@
                     "margin-top": "20px",
                 }
             }
-        }
-    
+        })
+
         return {
             "content_block_type": "content_block_container",
             "content_blocks": [
@@ -307,77 +307,16 @@
 
     @classmethod
     def _get_observed_value(cls, evr):
-        try:
-            result = evr.result
-        except KeyError:
-            return "--"
-
+        result = evr.result
         if result is None:
             return "--"
 
-        expectation_type = evr.expectation_config.expectation_type
+        expectation_type = evr.expectation_config["expectation_type"]
 
         if expectation_type == "expect_column_kl_divergence_to_be_less_than":
-<<<<<<< HEAD
-            if not evr.result.get("details"):
-                return "--"
-
-            weights = evr.result["details"]["observed_partition"]["weights"]
-            if len(weights) <= 10:
-                height = 200
-                width = 200
-                col_width = 4
-            else:
-                height = 300
-                width = 300
-                col_width = 6
-                
-            if evr.result["details"]["observed_partition"].get("bins"):
-                bins = evr.result["details"]["observed_partition"]["bins"]
-                bins_x1 = [round(value, 1) for value in bins[:-1]]
-                bins_x2 = [round(value, 1) for value in bins[1:]]
-        
-                df = pd.DataFrame({
-                    "bin_min": bins_x1,
-                    "bin_max": bins_x2,
-                    "fraction": weights,
-                })
-
-                bars = alt.Chart(df).mark_bar().encode(
-                    x='bin_min:O',
-                    x2='bin_max:O',
-                    y="fraction:Q"
-                ).properties(width=width, height=height, autosize="fit")
-                chart = bars.to_json()
-            elif evr.result["details"]["observed_partition"].get("values"):
-                values = evr.result["details"]["observed_partition"]["values"]
-    
-                df = pd.DataFrame({
-                    "values": values,
-                    "fraction": weights
-                })
-
-                bars = alt.Chart(df).mark_bar().encode(
-                    x='values:N',
-                    y="fraction:Q"
-                ).properties(width=width, height=height, autosize="fit")
-                chart = bars.to_json()
-            
-            return RenderedGraphContent(**{
-                "content_block_type": "graph",
-                "graph": chart,
-                "styling": {
-                    "classes": ["col-" + str(col_width)],
-                    "styles": {
-                        "margin-top": "20px",
-                    }
-                }
-            })
-=======
             return cls._get_kl_divergence_observed_value(evr)
         elif expectation_type == "expect_column_quantile_values_to_be_between":
             return cls._get_quantile_values_observed_value(evr)
->>>>>>> 4f304488
 
         if result.get("observed_value"):
             observed_value = result.get("observed_value")
