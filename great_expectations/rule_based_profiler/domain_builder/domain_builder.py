from abc import ABC, abstractmethod
from typing import List, Optional, Union

import great_expectations.exceptions as ge_exceptions
from great_expectations import DataContext
from great_expectations.rule_based_profiler.domain_builder import Domain
from great_expectations.rule_based_profiler.parameter_builder import ParameterContainer
from great_expectations.rule_based_profiler.util import (
    get_batch_ids as get_batch_ids_from_batch_request,
)
from great_expectations.rule_based_profiler.util import (
    get_validator as get_validator_from_batch_request,
)
from great_expectations.validator.validator import Validator


class DomainBuilder(ABC):
    """
    A DomainBuilder provides methods to get domains based on one or more batches of data.
    """

    def __init__(
        self,
        data_context: DataContext,
        batch_request: Optional[Union[dict, str]] = None,
    ):
        """
        Args:
            data_context: DataContext
            batch_request: specified in DomainBuilder configuration to get Batch objects for domain computation.
        """

        if data_context is None:
            raise ge_exceptions.ProfilerExecutionError(
                message=f"{self.__class__.__name__} requires a data_context, but none was provided."
            )

        self._data_context = data_context
        self._batch_request = batch_request

    def get_domains(
        self,
        variables: Optional[ParameterContainer] = None,
    ) -> List[Domain]:
        """
        Note: Please do not overwrite the public "get_domains()" method.  If a child class needs to check parameters,
        then please do so in its implementation of the (private) "_get_domains()" method, or in a utility method.
        """
        return self._get_domains(variables=variables)

    @abstractmethod
    def _get_domains(
        self,
        variables: Optional[ParameterContainer] = None,
    ) -> List[Domain]:
        """
        _get_domains is the primary workhorse for the DomainBuilder
        """

        pass

    def get_validator(
        self,
        variables: Optional[ParameterContainer] = None,
    ) -> Optional[Validator]:
        return get_validator_from_batch_request(
            data_context=self.data_context,
            batch_request=self._batch_request,
            domain=None,
            variables=variables,
            parameters=None,
        )

<<<<<<< HEAD
    def _get_batch_ids(
=======
        expectation_suite_name: str = (
            f"tmp.domain_builder_suite_{str(uuid.uuid4())[:8]}"
        )
        return self.data_context.get_validator(
            batch_request=batch_request,
            create_expectation_suite_with_name=expectation_suite_name,
        )

    def get_batch_id(
>>>>>>> 695904e0
        self,
        variables: Optional[ParameterContainer] = None,
    ) -> Optional[List[str]]:
        return get_batch_ids_from_batch_request(
            data_context=self.data_context,
            batch_request=self._batch_request,
            domain=None,
            variables=variables,
            parameters=None,
        )

    def get_batch_id(
        self,
        variables: Optional[ParameterContainer] = None,
    ) -> Optional[str]:
        batch_ids: Optional[List[str]] = self._get_batch_ids(
            variables=variables,
        )
        num_batch_ids: int = len(batch_ids)
        if num_batch_ids != 1:
            raise ge_exceptions.ProfilerExecutionError(
                message=f"""{self.__class__.__name__}.get_batch_id() expected to return exactly one batch_id \
({num_batch_ids} were retrieved).
"""
            )

        return batch_ids[0]

    @property
    def data_context(self) -> DataContext:
        return self._data_context<|MERGE_RESOLUTION|>--- conflicted
+++ resolved
@@ -64,6 +64,7 @@
         variables: Optional[ParameterContainer] = None,
     ) -> Optional[Validator]:
         return get_validator_from_batch_request(
+            purpose="domain_builder",
             data_context=self.data_context,
             batch_request=self._batch_request,
             domain=None,
@@ -71,19 +72,7 @@
             parameters=None,
         )
 
-<<<<<<< HEAD
     def _get_batch_ids(
-=======
-        expectation_suite_name: str = (
-            f"tmp.domain_builder_suite_{str(uuid.uuid4())[:8]}"
-        )
-        return self.data_context.get_validator(
-            batch_request=batch_request,
-            create_expectation_suite_with_name=expectation_suite_name,
-        )
-
-    def get_batch_id(
->>>>>>> 695904e0
         self,
         variables: Optional[ParameterContainer] = None,
     ) -> Optional[List[str]]:
