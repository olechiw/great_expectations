--- conflicted
+++ resolved
@@ -1,8 +1,5 @@
-<<<<<<< HEAD
 from dataclasses import make_dataclass
-=======
 from numbers import Number
->>>>>>> 9826c8b0
 from typing import Any, Dict, List, Optional, Union
 
 import numpy as np
@@ -62,22 +59,15 @@
         metric_name: str,
         metric_domain_kwargs: Optional[Union[str, dict]] = None,
         metric_value_kwargs: Optional[Union[str, dict]] = None,
-<<<<<<< HEAD
-        fill_nan_with_zero: Optional[Union[str, bool]] = True,
         sampling_method: Optional[str] = "bootstrap",
-        num_bootstrap_samples: Optional[Union[int, str]] = None,
-        confidence_level: Optional[Union[float, str]] = 9.5e-1,
-        truncate_values: Optional[
-=======
         enforce_numeric_metric: Optional[Union[str, bool]] = False,
         fill_nan_with_zero: Optional[Union[str, bool]] = False,
-        false_positive_rate: Optional[Union[float, str]] = 0.0,
-        round_decimals: Optional[Union[int, str]] = False,
-        truncate_distribution: Optional[
->>>>>>> 9826c8b0
+        confidence_level: Optional[Union[float, str]] = 9.5e-1,
+        num_bootstrap_samples: Optional[Union[int, str]] = None,
+        round_decimals: Optional[Union[int, str]] = None,
+        truncate_values: Optional[
             Union[Dict[str, Union[Optional[int], Optional[float]]], str]
         ] = None,
-        round_decimals: Optional[Union[int, str]] = None,
         data_context: Optional[DataContext] = None,
         batch_request: Optional[Union[dict, str]] = None,
     ):
@@ -89,20 +79,13 @@
             metric_name: the name of a metric used in MetricConfiguration (must be a supported and registered metric)
             metric_domain_kwargs: used in MetricConfiguration
             metric_value_kwargs: used in MetricConfiguration
-<<<<<<< HEAD
+            sampling_method: choice of the sampling algorithm: "oneshot" (one observation) or "bootstrap" (default)
+            enforce_numeric_metric: used in MetricConfiguration to insure that metric computations return numeric values
             fill_nan_with_zero: if False, then if the computed metric gives NaN, then exception is raised; otherwise,
             if True (default), then if the computed metric gives NaN, then it is converted to the 0.0 (float) value.
-            sampling_method: choice of the sampling algorithm: "oneshot" (one observation) or "bootstrap" (default)
+            confidence_level: user-configured fraction between 0 and 1
             num_bootstrap_samples: Applicable only for the "bootstrap" sampling method -- if omitted (default), then
             9999 is used (default in "https://docs.scipy.org/doc/scipy/reference/generated/scipy.stats.bootstrap.html").
-            confidence_level: user-configured fraction between 0 and 1
-=======
-            enforce_numeric_metric: used in MetricConfiguration to insure that metric computations return numeric values
-            fill_nan_with_zero: if set to True, then convert every NaN encountered to 0.0 (raise an exception otherwise)
-            false_positive_rate: user-configured fraction between 0 and 1 -- "FP/(FP + TN)" -- where:
-            FP stands for "false positives" and TN stands for "true negatives"; this rate specifies allowed "fall-out"
-            (in addition, a helpful identity used in this method is: false_positive_rate = 1 - true_negative_rate).
->>>>>>> 9826c8b0
             round_decimals: user-configured non-negative integer indicating the number of decimals of the
             truncate_values: user-configured directive for whether or not to allow the computed parameter values
             (i.e., lower_bound, upper_bound) to take on values outside the specified bounds when packaged on output.
@@ -121,19 +104,16 @@
         self._metric_domain_kwargs = metric_domain_kwargs
         self._metric_value_kwargs = metric_value_kwargs
 
-<<<<<<< HEAD
-        self._fill_nan_with_zero = fill_nan_with_zero
-=======
+        self._sampling_method = sampling_method
+
         self._enforce_numeric_metric = enforce_numeric_metric
         self._fill_nan_with_zero = fill_nan_with_zero
 
-        self._false_positive_rate = false_positive_rate
->>>>>>> 9826c8b0
-
-        self._sampling_method = sampling_method
+        self._confidence_level = confidence_level
+
         self._num_bootstrap_samples = num_bootstrap_samples
 
-        self._confidence_level = confidence_level
+        self._round_decimals = round_decimals
 
         if not truncate_values:
             truncate_values = {
@@ -151,8 +131,6 @@
 """
             )
         self._truncate_values = truncate_values
-
-        self._round_decimals = round_decimals
 
     def _build_parameters(
         self,
