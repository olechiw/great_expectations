import copy
from typing import Any, Dict, List, Optional, Union

import numpy as np
from scipy import special

import great_expectations.exceptions as ge_exceptions
from great_expectations import DataContext
from great_expectations.rule_based_profiler.domain_builder.domain import Domain
<<<<<<< HEAD
from great_expectations.rule_based_profiler.estimators import (
    BootstrappedStandardErrorOptimizationBasedEstimator,  # isort:skip
)
from great_expectations.rule_based_profiler.estimators import (
    SingleNumericStatisticCalculator,  # isort:skip
)
from great_expectations.rule_based_profiler.parameter_builder import (
    MultiBatchParameterBuilder,
=======
from great_expectations.rule_based_profiler.parameter_builder.parameter_builder import (
    ParameterBuilder,
>>>>>>> 19b08040
)
from great_expectations.rule_based_profiler.parameter_builder.parameter_container import (
    ParameterContainer,
    build_parameter_container,
)
from great_expectations.rule_based_profiler.util import (
    NP_EPSILON,
    get_parameter_value_and_validate_return_type,
)
from great_expectations.util import is_numeric
from great_expectations.validator.validation_graph import MetricConfiguration
from great_expectations.validator.validator import Validator

NP_SQRT_2: np.float64 = np.sqrt(2.0)

MAX_DECIMALS: int = 9


<<<<<<< HEAD
class NumericMetricRangeMultiBatchStatisticCalculator(SingleNumericStatisticCalculator):
    """
    This class implements all abstract methods, defined in SingleNumericStatisticCalculator, which are required by the
    statistical algorithm, implemented in the BootstrappedStandardErrorOptimizationBasedEstimator class.
    """

    def __init__(
        self,
        batch_ids: List[str],
        validator: Validator,
        metric_name: str,
        metric_domain_kwargs: Optional[dict],
        metric_value_kwargs: Optional[dict],
        nan_raises_exception: Optional[bool],
    ):
        self._batch_ids = batch_ids
        self._validator = validator
        self._metric_name = metric_name
        self._metric_domain_kwargs = metric_domain_kwargs
        self._metric_value_kwargs = metric_value_kwargs
        self._nan_raises_exception = nan_raises_exception

        # Computing metrics once per batch_id and caching the resulting values facilitates instant look up when same
        # data point (i.e., same batch_id) is reused repeatedly as part of randomly sampling underlying distribution.
        self._batch_id_metric_value_cache = {}

    @property
    def data_point_identifiers(
        self,
    ) -> List[Union[bytes, str, int, float, complex, tuple, frozenset]]:
        """
        This property is a required interface method of the SingleNumericStatisticCalculator class.

        In the abstract, it must return the list consisting of hashable objects, which identify the data points.
        For the multi-batch profiling case, this translates into the list of batch_id (string-valued) references.

        :return: List of Hashable objects (here, batch_ids)
        """
        return self._batch_ids

    def generate_distribution_sample(
        self,
        randomized_data_point_identifiers: List[
            Union[
                bytes,
                str,
                int,
                float,
                complex,
                tuple,
                frozenset,
            ]
        ],
    ) -> Union[
        np.ndarray, List[Union[int, np.int32, np.int64, float, np.float32, np.float64]]
    ]:
        """
        This method is a required interface method of the SingleNumericStatisticCalculator class.

        Given a randomized list of data point identifiers, it computes metrics corresponding to each data point and
        returns the collection of these metrics as a sample of the distribution, where the dimensionality of
        the sample of the distribution is equal to the number of the identifiers provided (variable length is accepted).

        :parameter: randomized_data_point_identifiers -- List of Hashable objects (here, batch_ids)
        :return: An array-like (or list-like) collection of floating point numbers, representing the distribution sample
        """
        metric_domain_kwargs_with_specific_batch_id: Optional[
            Dict[str, Any]
        ] = copy.deepcopy(self._metric_domain_kwargs)
        metric_values: List[
            Union[int, np.int32, np.int64, float, np.float32, np.float64]
        ] = []
        metric_value: Union[int, np.int32, np.int64, float, np.float32, np.float64]
        batch_id: str
        for batch_id in randomized_data_point_identifiers:
            # Attempt to fetch metric_value from cache.  In case of cache miss, compute metric_value and cache it.
            metric_value = self._batch_id_metric_value_cache.get(batch_id)
            if metric_value is None:
                metric_domain_kwargs_with_specific_batch_id["batch_id"] = batch_id
                metric_configuration_arguments: Dict[str, Any] = {
                    "metric_name": self._metric_name,
                    "metric_domain_kwargs": metric_domain_kwargs_with_specific_batch_id,
                    "metric_value_kwargs": self._metric_value_kwargs,
                    "metric_dependencies": None,
                }
                metric_value = self._validator.get_metric(
                    metric=MetricConfiguration(**metric_configuration_arguments)
                )
                if not is_numeric(value=metric_value):
                    raise ge_exceptions.ProfilerExecutionError(
                        message=f"""Applicability of {self.__class__.__name__} is restricted to numeric-valued metrics \
(value of type "{str(type(metric_value))}" was computed).
"""
                    )
                if np.isnan(metric_value):
                    if self._nan_raises_exception:
                        raise ValueError(
                            f"""Computation of metric "{self._metric_name}" resulted in NaN ("not a number") value.
"""
                        )
                    metric_value = 0.0
                self._batch_id_metric_value_cache[batch_id] = metric_value

            metric_values.append(metric_value)

        return metric_values

    def compute_numeric_statistic(
        self,
        randomized_data_point_identifiers: List[
            Union[
                bytes,
                str,
                int,
                float,
                complex,
                tuple,
                frozenset,
            ]
        ],
    ) -> np.float64:
        """
        This method is a required interface method of the SingleNumericStatisticCalculator class.

        Given a randomized list of data point identifiers, it samples the distribution and computes a statistic for that
        sample.  Any single-valued numeric statistic that is a function of the data points is acceptable.

        :parameter: randomized_data_point_identifiers -- List of Hashable objects (here, batch_ids)
        :return: np.float64 -- scalar measure of the distribution sample (here, the sample mean of data point metrics)
        """
        metric_values: Union[
            np.ndarray,
            List[Union[int, np.int32, np.int64, float, np.float32, np.float64]],
        ] = self.generate_distribution_sample(
            randomized_data_point_identifiers=randomized_data_point_identifiers
        )
        metric_values = np.array(metric_values, dtype=np.float64)
        mean: np.float64 = np.mean(metric_values)
        return mean


class NumericMetricRangeMultiBatchParameterBuilder(MultiBatchParameterBuilder):
=======
class NumericMetricRangeMultiBatchParameterBuilder(ParameterBuilder):
>>>>>>> 19b08040
    """
    A Multi-Batch implementation for obtaining the range estimation bounds for a resolved (evaluated) numeric metric,
    using domain_kwargs, value_kwargs, metric_name, and false_positive_rate (tolerance) as arguments.

    This Multi-Batch ParameterBuilder is general in the sense that any metric that computes numbers can be accommodated.
    On the other hand, it is specific in the sense that the parameter names will always have the semantics of numeric
    ranges, which will incorporate the requirements, imposed by the configured false_positive_rate tolerances.

    The implementation supports two methods of estimating parameter values from data:
    * bootstrapped (default) -- a mini-max non-parametric technique, which maximizes the probability that the estimated
      parameter will minimally deviate from its actual value and determines the optimal number of samples automatically.
    * one-shot -- assumes that metric values, computed on batch data, are normally distributed and computes the mean
      and the standard error using the queried batches as the single sample of the distribution (fast, but inaccurate).
    """

    RECOGNIZED_SAMPLING_METHOD_NAMES: set = {
        "oneshot",
        "bootstrap",
    }

    RECOGNIZED_TRUNCATE_DISTRIBUTION_KEYS: set = {
        "lower_bound",
        "upper_bound",
    }

    def __init__(
        self,
        parameter_name: str,
        metric_name: str,
        metric_domain_kwargs: Optional[Union[str, dict]] = "$domain.domain_kwargs",
        metric_value_kwargs: Optional[Union[str, dict]] = None,
        nan_raises_exception: Optional[Union[str, bool]] = False,
        sampling_method: Optional[str] = "bootstrap",
        false_positive_rate: Optional[Union[float, str]] = 0.0,
        truncate_distribution: Optional[
            Union[Dict[str, Union[Optional[int], Optional[float]]], str]
        ] = None,
        round_decimals: Optional[Union[int, str]] = False,
        data_context: Optional[DataContext] = None,
        batch_request: Optional[Union[dict, str]] = None,
    ):
        """
        Args:
            parameter_name: the name of this parameter -- this is user-specified parameter name (from configuration);
            it is not the fully-qualified parameter name; a fully-qualified parameter name must start with "$parameter."
            and may contain one or more subsequent parts (e.g., "$parameter.<my_param_from_config>.<metric_name>").
            metric_name: the name of a metric used in MetricConfiguration (must be a supported and registered metric)
            metric_domain_kwargs: used in MetricConfiguration
            metric_value_kwargs: used in MetricConfiguration
            nan_raises_exception: if True, then if the computed metric gives NaN, then exception is raised; otherwise,
            if False (default), then if the computed metric gives NaN, then it is converted to the 0.0 (float) value.
            sampling_method: choice of the sampling algorithm: "oneshot" (one observation) or "bootstrap" (default)
            (please see the documentation in BootstrappedStandardErrorOptimizationBasedEstimator and references therein)
            false_positive_rate: user-configured fraction between 0 and 1 -- "FP/(FP + TN)" -- where:
            FP stands for "false positives" and TN stands for "true negatives"; this rate specifies allowed "fall-out"
            (in addition, a helpful identity used in this method is: false_positive_rate = 1 - true_negative_rate).
            round_decimals: user-configured non-negative integer indicating the number of decimals of the
            truncate_distribution: user-configured directive for whether or not to allow the computed parameter values
            (i.e., lower_bound, upper_bound) to take on values outside the specified bounds when packaged on output.
            rounding precision of the computed parameter values (i.e., min_value, max_value) prior to packaging them on
            output.  If omitted, then no rounding is performed, unless the computed value is already an integer.
            data_context: DataContext
            batch_request: specified in ParameterBuilder configuration to get Batch objects for parameter computation.
        """
        super().__init__(
            parameter_name=parameter_name,
            data_context=data_context,
            batch_request=batch_request,
        )

        self._metric_name = metric_name
        self._metric_domain_kwargs = metric_domain_kwargs
        self._metric_value_kwargs = metric_value_kwargs

        self._nan_raises_exception = nan_raises_exception

        self._sampling_method = sampling_method

        self._false_positive_rate = false_positive_rate

        if not truncate_distribution:
            truncate_distribution = {
                "lower_bound": None,
                "upper_bound": None,
            }
        truncate_distribution_keys: set = set(truncate_distribution.keys())
        if (
            not truncate_distribution_keys
            <= NumericMetricRangeMultiBatchParameterBuilder.RECOGNIZED_TRUNCATE_DISTRIBUTION_KEYS
        ):
            raise ge_exceptions.ProfilerExecutionError(
                message=f"""Unrecognized truncate_distribution_keys key(s) in {self.__class__.__name__}:
"{str(truncate_distribution_keys - NumericMetricRangeMultiBatchParameterBuilder.RECOGNIZED_TRUNCATE_DISTRIBUTION_KEYS)}" detected.
"""
            )
        self._truncate_distribution = truncate_distribution

        self._round_decimals = round_decimals

    def _build_parameters(
        self,
        parameter_container: ParameterContainer,
        domain: Domain,
        *,
        variables: Optional[ParameterContainer] = None,
        parameters: Optional[Dict[str, ParameterContainer]] = None,
    ):
        """
         Builds ParameterContainer object that holds ParameterNode objects with attribute name-value pairs and optional details.

         :return: ParameterContainer object that holds ParameterNode objects with attribute name-value pairs and optional details

         The algorithm operates according to the following steps:
         1. Obtain batch IDs of interest using DataContext and BatchRequest (unless passed explicitly as argument). Note
         that this specific BatchRequest was specified as part of configuration for the present ParameterBuilder class.
         (This is in contrast to the BatchRequest used to instantiate the passed in Validator argument, and/or specified
         in a Checkpoint configuration, and/or in a pipeline, a Jupyter notebook, etc.)
         2. Set up metric_domain_kwargs and metric_value_kwargs (using configuration and/or variables and parameters).
         3. Instantiate the Validator object corresponding to BatchRequest (with a temporary expectation_suite_name) in
            order to have access to all Batch objects, on each of which the specified metric_name will be computed.
         4. Instantiate the NumericMetricRangeMultiBatchStatisticCalculator class, which implements metric computations.
            4.0 While looping through the available batch_ids:
            4.1: Update the metric_domain_kwargs with the specific batch_id (the iteration variable of the loop).
            4.2: Create the metric_configuration_arguments using the metric_domain_kwargs from the previous step.
            4.3: Compute metric_value using the local Validator object (which has access to the required Batch objects).
            4.4: Insure that the metric_value is numeric (ranges can be computed for numeric-valued metrics only).
            4.5: Append the value of the computed metric to the list (one for each batch_id -- loop iteration variable).
         5. Obtain the distribution sample, consisting of the list of metrics, in accordance with the sampling method:
            If the sampling method is "bootstrap" (default): Sample the distribution an automatically computed, optimal
            number of times, using randomized lists of batch_ids with replacement (the "bootstrapping" technique).
            For details, please refer to:
            * BootstrappedStandardErrorOptimizationBasedEstimator and NumericMetricRangeMultiBatchStatisticCalculator
            * Scientific article: http://dido.econ.yale.edu/~dwka/pub/p1001.pdf
            If the sampling method is "oneshot": Use the single list of metrics, generated from the list of batch_ids.
         6. Using the configured directives and heuristics, determine whether or not the ranges should be clipped.
         7. Using the configured directives and heuristics, determine if return values should be rounded to an integer.
         8. Convert the list of floating point metric computation results to a numpy array (for further computations).
         9. Compute the mean and the standard deviation of the metric (aggregated over all the gathered Batch objects).
        10. Compute the number of standard deviations (as floating point number rounded to the nearest highest integer)
            needed to create the "band" around the mean for achieving the specified false_positive_rate (note that the
            false_positive_rate of 0.0 would result in infinite number of standard deviations, hence it is "nudged" by
            a small quantity ("epsilon") above 0.0 if false_positive_rate of 0.0 is given as argument in constructor).
            (Please refer to "https://en.wikipedia.org/wiki/Normal_distribution" and references therein for background.)
        11. Compute the "band" around the mean as the min_value and max_value (to be used in ExpectationConfiguration).
        12. Set up the arguments and call build_parameter_container() to store the parameter as part of "rule state".
        """

        batch_ids: Optional[List[str]] = self.get_batch_ids(
            domain=domain,
            variables=variables,
            parameters=parameters,
        )
        if not batch_ids:
            raise ge_exceptions.ProfilerExecutionError(
                message=f"Utilizing a {self.__class__.__name__} requires a non-empty list of batch identifiers."
            )

        validator: Validator = self.get_validator(
            domain=domain,
            variables=variables,
            parameters=parameters,
        )

        # Obtain domain kwargs from rule state (i.e., variables and parameters); from instance variable otherwise.
        metric_domain_kwargs: Optional[
            dict
        ] = get_parameter_value_and_validate_return_type(
            domain=domain,
            parameter_reference=self._metric_domain_kwargs,
            expected_return_type=dict,
            variables=variables,
            parameters=parameters,
        )
        # Obtain value kwargs from rule state (i.e., variables and parameters); from instance variable otherwise.
        metric_value_kwargs: Optional[
            dict
        ] = get_parameter_value_and_validate_return_type(
            domain=domain,
            parameter_reference=self._metric_value_kwargs,
            expected_return_type=None,
            variables=variables,
            parameters=parameters,
        )

<<<<<<< HEAD
        # Obtain nan_raises_exception from rule state (i.e., variables and parameters); from instance variable otherwise.
        nan_raises_exception: Optional[
            bool
=======
        metric_values: Union[
            np.ndarray,
            List[Union[int, np.int32, np.int64, float, np.float32, np.float64]],
        ] = []
        metric_domain_kwargs_with_specific_batch_id: Optional[
            Dict[str, Any]
        ] = copy.deepcopy(metric_domain_kwargs)
        metric_value: Union[int, np.int32, np.int64, float, np.float32, np.float64]
        batch_id: str
        for batch_id in batch_ids:
            metric_domain_kwargs_with_specific_batch_id["batch_id"] = batch_id
            metric_configuration_arguments: Dict[str, Any] = {
                "metric_name": self._metric_name,
                "metric_domain_kwargs": metric_domain_kwargs_with_specific_batch_id,
                "metric_value_kwargs": metric_value_kwargs,
                "metric_dependencies": None,
            }
            metric_value = validator.get_metric(
                metric=MetricConfiguration(**metric_configuration_arguments)
            )
            if not is_numeric(value=metric_value):
                raise ge_exceptions.ProfilerExecutionError(
                    message=f"""Applicability of {self.__class__.__name__} is restricted to numeric-valued metrics \
(value of type "{str(type(metric_value))}" was computed).
"""
                )

            metric_values.append(metric_value)

        # Obtain round_decimals directive from rule state (i.e., variables and parameters); from instance variable otherwise.
        round_decimals: Optional[
            Union[Any]
>>>>>>> 19b08040
        ] = get_parameter_value_and_validate_return_type(
            domain=domain,
            parameter_reference=self._nan_raises_exception,
            expected_return_type=bool,
            variables=variables,
            parameters=parameters,
        )

        # Obtain sampling_method directive from rule state (i.e., variables and parameters); from instance variable otherwise.
        sampling_method: str = get_parameter_value_and_validate_return_type(
            domain=domain,
            parameter_reference=self._sampling_method,
            expected_return_type=str,
            variables=variables,
            parameters=parameters,
        )
        if not (
            sampling_method
            in NumericMetricRangeMultiBatchParameterBuilder.RECOGNIZED_SAMPLING_METHOD_NAMES
        ):
            raise ge_exceptions.ProfilerExecutionError(
                message=f"""The directive "sampling_method" for {self.__class__.__name__} can be only one of 
{NumericMetricRangeMultiBatchParameterBuilder.RECOGNIZED_SAMPLING_METHOD_NAMES} ("{sampling_method}" was detected).
"""
            )

        statistic_calculator: NumericMetricRangeMultiBatchStatisticCalculator = (
            NumericMetricRangeMultiBatchStatisticCalculator(
                batch_ids=batch_ids_for_metrics_calculations,
                validator=validator_for_metrics_calculations,
                metric_name=self._metric_name,
                metric_domain_kwargs=metric_domain_kwargs,
                metric_value_kwargs=metric_value_kwargs,
                nan_raises_exception=nan_raises_exception,
            )
        )

        metric_values: Union[
            np.ndarray,
            List[Union[int, np.int32, np.int64, float, np.float32, np.float64]],
        ] = statistic_calculator.generate_distribution_sample(
            randomized_data_point_identifiers=batch_ids_for_metrics_calculations
        )
        metric_value: Union[int, np.int32, np.int64, float, np.float32, np.float64]

        truncate_distribution: Dict[
            str, Union[Optional[int], Optional[float]]
        ] = self._get_truncate_distribution_using_heuristics(
            metric_values=metric_values,
            domain=domain,
            variables=variables,
            parameters=parameters,
        )
        lower_bound: Optional[Union[int, float]] = truncate_distribution.get(
            "lower_bound"
        )
        upper_bound: Optional[Union[int, float]] = truncate_distribution.get(
            "upper_bound"
        )

        round_decimals: int = self._get_round_decimals_using_heuristics(
            metric_values=metric_values,
            domain=domain,
            variables=variables,
            parameters=parameters,
        )

        if sampling_method == "bootstrap":
            bootstrapped_estimator: BootstrappedStandardErrorOptimizationBasedEstimator = BootstrappedStandardErrorOptimizationBasedEstimator(
                statistic_calculator=statistic_calculator,
                num_data_points=len(batch_ids_for_metrics_calculations),
                fractional_bootstrapped_statistic_deviation_bound=1.0e-1,
                prob_bootstrapped_statistic_deviation_outside_bound=5.0e-2,
            )
            metric_values = (
                bootstrapped_estimator.compute_bootstrapped_statistic_samples()
            )
        else:
            metric_values = np.array(metric_values, dtype=np.float64)

        mean: Union[np.ndarray, np.float64] = np.mean(metric_values)
        std: Union[np.ndarray, np.float64] = self._standard_error(samples=metric_values)

        # Obtain false_positive_rate from rule state (i.e., variables and parameters); from instance variable otherwise.
        false_positive_rate: Union[
            Any, str
        ] = get_parameter_value_and_validate_return_type(
            domain=domain,
            parameter_reference=self._false_positive_rate,
            expected_return_type=(int, float),
            variables=variables,
            parameters=parameters,
        )
        if not (0.0 <= false_positive_rate <= 1.0):
            raise ge_exceptions.ProfilerExecutionError(
                message=f"False-Positive Rate for {self.__class__.__name__} is outside of [0.0, 1.0] closed interval."
            )

        if np.isclose(false_positive_rate, 0.0):
            false_positive_rate = false_positive_rate + NP_EPSILON

        true_negative_rate: float = 1.0 - false_positive_rate
        stds_multiplier: np.float64 = NP_SQRT_2 * special.erfinv(true_negative_rate)

        min_value: float = mean - stds_multiplier * std
        max_value: float = mean + stds_multiplier * std

        if round_decimals == 0:
            min_value = round(min_value)
            max_value = round(max_value)
        else:
            min_value = round(min_value, round_decimals)
            max_value = round(max_value, round_decimals)

        if lower_bound is not None:
            min_value = max(min_value, lower_bound)
        if upper_bound is not None:
            max_value = min(max_value, upper_bound)

        parameter_values: Dict[str, Any] = {
            f"$parameter.{self.parameter_name}": {
                "value": {
                    "min_value": min_value,
                    "max_value": max_value,
                },
                "details": {
                    # Note: the "metric_domain_kwargs" value, used in "details", corresponds to the active Batch.
                    # While any information can be placed into the "details" dictionary, this judicious choice will
                    # allow for the relevant "details" to be used as "meta" in ExpectationConfiguration and render well,
                    # without overwhelming the user (e.g., if instead all "batch_id" values were captured in "details").
                    "metric_configuration": {
                        "metric_name": self._metric_name,
                        "metric_domain_kwargs": metric_domain_kwargs,
                        "metric_value_kwargs": metric_value_kwargs,
                        "metric_dependencies": None,
                    },
                },
            },
        }

        build_parameter_container(
            parameter_container=parameter_container, parameter_values=parameter_values
        )

    def _standard_error(
        self,
        samples: np.ndarray,
    ) -> np.float64:
        standard_variance: np.float64 = self._standard_variance_unbiased(
            samples=samples
        )

        if np.isclose(standard_variance, 0.0):
            standard_variance = np.float64(0.0)

        return np.sqrt(standard_variance)

    def _standard_variance_unbiased(
        self,
        samples: np.ndarray,
    ) -> np.float64:
        num_samples: int = samples.size
        if num_samples < 2:
            raise ValueError(
                f"""Number of samples in {self.__class__.__name__} must be an integer greater than 1 \
(the value {num_samples} was encountered).
"""
            )

        return num_samples * (np.var(samples) + NP_EPSILON) / (num_samples - 1)

    def _get_truncate_distribution_using_heuristics(
        self,
        metric_values: Union[
            np.ndarray,
            List[Union[int, np.int32, np.int64, float, np.float32, np.float64]],
        ],
        domain: Domain,
        *,
        variables: Optional[ParameterContainer] = None,
        parameters: Optional[Dict[str, ParameterContainer]] = None,
    ) -> Dict[str, Union[Optional[int], Optional[float]]]:
        # Obtain truncate_distribution directive from rule state (i.e., variables and parameters); from instance variable otherwise.
        truncate_distribution: Dict[
            str, Union[Optional[int], Optional[float]]
        ] = get_parameter_value_and_validate_return_type(
            domain=domain,
            parameter_reference=self._truncate_distribution,
            expected_return_type=dict,
            variables=variables,
            parameters=parameters,
        )
        distribution_boundary: Optional[Union[int, float]]
        if not all(
            [
                (
                    distribution_boundary is None
                    or is_numeric(value=distribution_boundary)
                )
                for distribution_boundary in truncate_distribution.values()
            ]
        ):
            raise ge_exceptions.ProfilerExecutionError(
                message=f"""The directive "truncate_distribution" for {self.__class__.__name__} must specify the
[lower_bound, upper_bound] closed interval, where either boundary is a numeric value (or None).
"""
            )

        lower_bound: Optional[Union[int, float]] = truncate_distribution.get(
            "lower_bound"
        )
        upper_bound: Optional[Union[int, float]] = truncate_distribution.get(
            "upper_bound"
        )
        metric_value: Union[int, np.int32, np.int64, float, np.float32, np.float64]
        if lower_bound is None and all(
            [metric_value > NP_EPSILON for metric_value in metric_values]
        ):
            lower_bound = 0.0
        if upper_bound is None and all(
            [metric_value < (-NP_EPSILON) for metric_value in metric_values]
        ):
            upper_bound = 0.0

        return {
            "lower_bound": lower_bound,
            "upper_bound": upper_bound,
        }

    def _get_round_decimals_using_heuristics(
        self,
        metric_values: Union[
            np.ndarray,
            List[Union[int, np.int32, np.int64, float, np.float32, np.float64]],
        ],
        domain: Domain,
        *,
        variables: Optional[ParameterContainer] = None,
        parameters: Optional[Dict[str, ParameterContainer]] = None,
    ) -> int:
        # Obtain round_decimals directive from rule state (i.e., variables and parameters); from instance variable otherwise.
        round_decimals: Optional[
            Union[Any]
        ] = get_parameter_value_and_validate_return_type(
            domain=domain,
            parameter_reference=self._round_decimals,
            expected_return_type=None,
            variables=variables,
            parameters=parameters,
        )
        if round_decimals is None:
            round_decimals = MAX_DECIMALS
        elif not isinstance(round_decimals, int) or (round_decimals < 0):
            raise ge_exceptions.ProfilerExecutionError(
                message=f"""The directive "round_decimals" for {self.__class__.__name__} can be 0 or a
positive integer, or must be omitted (or set to None).
"""
            )
        metric_value: Union[int, np.int32, np.int64, float, np.float32, np.float64]
        if all(
            [
                np.issubdtype(type(metric_value), np.integer)
                for metric_value in metric_values
            ]
        ):
            round_decimals = 0

        return round_decimals<|MERGE_RESOLUTION|>--- conflicted
+++ resolved
@@ -6,8 +6,7 @@
 
 import great_expectations.exceptions as ge_exceptions
 from great_expectations import DataContext
-from great_expectations.rule_based_profiler.domain_builder.domain import Domain
-<<<<<<< HEAD
+from great_expectations.rule_based_profiler.domain_builder import Domain
 from great_expectations.rule_based_profiler.estimators import (
     BootstrappedStandardErrorOptimizationBasedEstimator,  # isort:skip
 )
@@ -15,13 +14,7 @@
     SingleNumericStatisticCalculator,  # isort:skip
 )
 from great_expectations.rule_based_profiler.parameter_builder import (
-    MultiBatchParameterBuilder,
-=======
-from great_expectations.rule_based_profiler.parameter_builder.parameter_builder import (
     ParameterBuilder,
->>>>>>> 19b08040
-)
-from great_expectations.rule_based_profiler.parameter_builder.parameter_container import (
     ParameterContainer,
     build_parameter_container,
 )
@@ -38,7 +31,6 @@
 MAX_DECIMALS: int = 9
 
 
-<<<<<<< HEAD
 class NumericMetricRangeMultiBatchStatisticCalculator(SingleNumericStatisticCalculator):
     """
     This class implements all abstract methods, defined in SingleNumericStatisticCalculator, which are required by the
@@ -180,10 +172,7 @@
         return mean
 
 
-class NumericMetricRangeMultiBatchParameterBuilder(MultiBatchParameterBuilder):
-=======
 class NumericMetricRangeMultiBatchParameterBuilder(ParameterBuilder):
->>>>>>> 19b08040
     """
     A Multi-Batch implementation for obtaining the range estimation bounds for a resolved (evaluated) numeric metric,
     using domain_kwargs, value_kwargs, metric_name, and false_positive_rate (tolerance) as arguments.
@@ -368,44 +357,9 @@
             parameters=parameters,
         )
 
-<<<<<<< HEAD
         # Obtain nan_raises_exception from rule state (i.e., variables and parameters); from instance variable otherwise.
         nan_raises_exception: Optional[
             bool
-=======
-        metric_values: Union[
-            np.ndarray,
-            List[Union[int, np.int32, np.int64, float, np.float32, np.float64]],
-        ] = []
-        metric_domain_kwargs_with_specific_batch_id: Optional[
-            Dict[str, Any]
-        ] = copy.deepcopy(metric_domain_kwargs)
-        metric_value: Union[int, np.int32, np.int64, float, np.float32, np.float64]
-        batch_id: str
-        for batch_id in batch_ids:
-            metric_domain_kwargs_with_specific_batch_id["batch_id"] = batch_id
-            metric_configuration_arguments: Dict[str, Any] = {
-                "metric_name": self._metric_name,
-                "metric_domain_kwargs": metric_domain_kwargs_with_specific_batch_id,
-                "metric_value_kwargs": metric_value_kwargs,
-                "metric_dependencies": None,
-            }
-            metric_value = validator.get_metric(
-                metric=MetricConfiguration(**metric_configuration_arguments)
-            )
-            if not is_numeric(value=metric_value):
-                raise ge_exceptions.ProfilerExecutionError(
-                    message=f"""Applicability of {self.__class__.__name__} is restricted to numeric-valued metrics \
-(value of type "{str(type(metric_value))}" was computed).
-"""
-                )
-
-            metric_values.append(metric_value)
-
-        # Obtain round_decimals directive from rule state (i.e., variables and parameters); from instance variable otherwise.
-        round_decimals: Optional[
-            Union[Any]
->>>>>>> 19b08040
         ] = get_parameter_value_and_validate_return_type(
             domain=domain,
             parameter_reference=self._nan_raises_exception,
@@ -434,8 +388,8 @@
 
         statistic_calculator: NumericMetricRangeMultiBatchStatisticCalculator = (
             NumericMetricRangeMultiBatchStatisticCalculator(
-                batch_ids=batch_ids_for_metrics_calculations,
-                validator=validator_for_metrics_calculations,
+                batch_ids=batch_ids,
+                validator=validator,
                 metric_name=self._metric_name,
                 metric_domain_kwargs=metric_domain_kwargs,
                 metric_value_kwargs=metric_value_kwargs,
@@ -447,7 +401,7 @@
             np.ndarray,
             List[Union[int, np.int32, np.int64, float, np.float32, np.float64]],
         ] = statistic_calculator.generate_distribution_sample(
-            randomized_data_point_identifiers=batch_ids_for_metrics_calculations
+            randomized_data_point_identifiers=batch_ids
         )
         metric_value: Union[int, np.int32, np.int64, float, np.float32, np.float64]
 
@@ -476,7 +430,7 @@
         if sampling_method == "bootstrap":
             bootstrapped_estimator: BootstrappedStandardErrorOptimizationBasedEstimator = BootstrappedStandardErrorOptimizationBasedEstimator(
                 statistic_calculator=statistic_calculator,
-                num_data_points=len(batch_ids_for_metrics_calculations),
+                num_data_points=len(batch_ids),
                 fractional_bootstrapped_statistic_deviation_bound=1.0e-1,
                 prob_bootstrapped_statistic_deviation_outside_bound=5.0e-2,
             )
