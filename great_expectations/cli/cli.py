# -*- coding: utf-8 -*-
import shutil

from .datasource import (
    add_datasource as add_datasource_impl,
    profile_datasource,
    build_docs as build_documentation_impl,
    msg_go_to_notebook
)
from .init import (
    scaffold_directories_and_notebooks,
    greeting_1,
    msg_prompt_lets_begin,
)
from .util import cli_message
from great_expectations.render.view import DefaultJinjaPageView
from great_expectations.render.renderer import ProfilingResultsPageRenderer, ExpectationSuitePageRenderer
from great_expectations.data_context import DataContext
from great_expectations.data_asset import FileDataAsset
from great_expectations.dataset import Dataset, PandasDataset
import great_expectations.exceptions as ge_exceptions
from great_expectations import __version__, read_csv
from pyfiglet import figlet_format
import click
#FIXME: This prevents us from seeing a huge stack of these messages in python 2. We'll need to fix that later.
# tests/test_cli.py::test_cli_profile_with_datasource_arg
#   /Users/abe/Documents/superconductive/tools/great_expectations/tests/test_cli.py:294: Warning: Click detected the use of the unicode_literals __future__ import.  This is heavily discouraged because it can introduce subtle bugs in your code.  You should instead use explicit u"" literals for your unicode strings.  For more information see https://click.palletsprojects.com/python3/
#     cli, ["profile", "my_datasource", "-d", project_root_dir])
click.disable_unicode_literals_warning = True

import six
import os
import json
import logging
import sys
import warnings
# from collections import OrderedDict

warnings.filterwarnings('ignore')

try:
    from termcolor import colored
except ImportError:
    colored = None


# Take over the entire GE module logging namespace when running CLI
logger = logging.getLogger("great_expectations")


# class NaturalOrderGroup(click.Group):
#     def __init__(self, name=None, commands=None, **attrs):
#         if commands is None:
#             commands = OrderedDict()
#         elif not isinstance(commands, OrderedDict):
#             commands = OrderedDict(commands)
#         click.Group.__init__(self, name=name,
#                              commands=commands,
#                              **attrs)
#
#     def list_commands(self, ctx):
#         return self.commands.keys()

# TODO: consider using a specified-order supporting class for help (but wasn't working with python 2)
# @click.group(cls=NaturalOrderGroup)
@click.group()
@click.version_option(version=__version__)
@click.option('--verbose', '-v', is_flag=True, default=False,
              help='Set great_expectations to use verbose output.')
def cli(verbose):
    """great_expectations command-line interface"""
    if verbose:
        logger.setLevel(logging.DEBUG)


@cli.command()
@click.argument('dataset')
@click.argument('expectation_suite_file')
@click.option('--evaluation_parameters', '-p', default=None,
              help='Path to a file containing JSON object used to evaluate parameters in expectations config.')
@click.option('--result_format', '-o', default="SUMMARY",
              help='Result format to use when building evaluation responses.')
@click.option('--catch_exceptions', '-e', default=True, type=bool,
              help='Specify whether to catch exceptions raised during evaluation of expectations (defaults to True).')
@click.option('--only_return_failures', '-f', default=False, type=bool,
              help='Specify whether to only return expectations that are not met during evaluation '
                   '(defaults to False).')
@click.option('--custom_dataset_module', '-m', default=None,
              help='Path to a python module containing a custom dataset class.')
@click.option('--custom_dataset_class', '-c', default=None,
              help='Name of the custom dataset class to use during evaluation.')
def validate(
        dataset,
        expectation_suite_file,
        evaluation_parameters,
        result_format,
        catch_exceptions, only_return_failures, custom_dataset_module, custom_dataset_class):
    """Validate a CSV file against an expectation suite.

    DATASET: Path to a file containing a CSV file to validate using the provided expectation_suite_file.

    EXPECTATION_SUITE_FILE: Path to a file containing a valid great_expectations expectations suite to use to \
validate the data.
    """

    """
    Read a dataset file and validate it using an expectation suite saved in another file. Uses parameters defined in 
    the dispatch method.

    :param parsed_args: A Namespace object containing parsed arguments from the dispatch method.
    :return: The number of unsuccessful expectations
    """
    expectation_suite_file = expectation_suite_file

    expectation_suite = json.load(open(expectation_suite_file))

    if evaluation_parameters is not None:
        evaluation_parameters = json.load(
            open(evaluation_parameters, "r"))

    # Use a custom data_asset module and class if provided. Otherwise infer from the expectation suite
    if custom_dataset_module:
        sys.path.insert(0, os.path.dirname(
            custom_dataset_module))
        module_name = os.path.basename(
            custom_dataset_module).split('.')[0]
        custom_module = __import__(str(module_name))
        dataset_class = getattr(
            custom_module, custom_dataset_class)
    elif "data_asset_type" in expectation_suite:
        if (expectation_suite["data_asset_type"] == "Dataset" or
                expectation_suite["data_asset_type"] == "PandasDataset"):
            dataset_class = PandasDataset
        elif expectation_suite["data_asset_type"].endswith("Dataset"):
            logger.info("Using PandasDataset to validate dataset of type %s." %
                        expectation_suite["data_asset_type"])
            dataset_class = PandasDataset
        elif expectation_suite["data_asset_type"] == "FileDataAsset":
            dataset_class = FileDataAsset
        else:
            logger.critical("Unrecognized data_asset_type %s. You may need to specify custom_dataset_module and \
                custom_dataset_class." % expectation_suite["data_asset_type"])
            return -1
    else:
        dataset_class = PandasDataset

    if issubclass(dataset_class, Dataset):
        da = read_csv(dataset, expectation_suite=expectation_suite,
                      dataset_class=dataset_class)
    else:
        da = dataset_class(dataset, config=expectation_suite)

    result = da.validate(
        evaluation_parameters=evaluation_parameters,
        result_format=result_format,
        catch_exceptions=catch_exceptions,
        only_return_failures=only_return_failures,
    )

    # Note: Should this be rendered through cli_message?
    # Probably not, on the off chance that the JSON object contains <color> tags
    print(json.dumps(result, indent=2))
    sys.exit(result['statistics']['unsuccessful_expectations'])


@cli.command()
@click.option(
    '--target_directory',
    '-d',
    default="./",
    help='The root of the project directory where you want to initialize Great Expectations.'
)
def init(target_directory):
    """Initialize a new Great Expectations project.

    This guided input walks the user through setting up a project.

    It scaffolds directories, sets up notebooks, creates a project file, and
    appends to a `.gitignore` file.
    """
    six.print_(colored(
        figlet_format("Great Expectations", font="big"),
        color="cyan"
    ))

    cli_message(greeting_1)

    if not click.confirm(msg_prompt_lets_begin, default=True):
        cli_message(
            "OK - run great_expectations init again when ready. Exiting..."
        )
        exit(0)

    try:
        context = DataContext.create(target_directory)
    except ge_exceptions.DataContextError as err:
        logger.critical(err.message)
        sys.exit(-1)

    base_dir = context.root_directory
    scaffold_directories_and_notebooks(base_dir)
    cli_message(
        "\nDone.",
    )

    data_source_name = add_datasource_impl(context)

    if not data_source_name: # no datasource was created
        return

    profile_datasource(context, data_source_name)

    cli_message(msg_go_to_notebook)

@cli.command()
@click.option('--directory', '-d', default="./great_expectations",
              help='The root of a project directory containing a great_expectations/ config.')
def add_datasource(directory):
    """Add a new datasource to the data context
    """
    try:
        context = DataContext(directory)
    except ge_exceptions.ConfigNotFoundError as err:
        cli_message("<red>{}</red>".format(err.message))
        return
    except ge_exceptions.ZeroDotSevenConfigVersionError as err:
        _offer_to_install_new_template(err, directory)

    data_source_name = add_datasource_impl(context)

    if not data_source_name: # no datasource was created
        return

    profile_datasource(context, data_source_name)


@cli.command()
@click.argument('datasource_name', default=None, required=False)
@click.option('--data_assets', '-l', default=None,
              help='Comma-separated list of the names of data assets that should be profiled. Requires datasource_name specified.')
@click.option('--profile_all_data_assets', '-A', is_flag=True, default=False,
              help='Profile ALL data assets within the target data source. '
                   'If True, this will override --max_data_assets.')
@click.option('--directory', '-d', default="./great_expectations",
              help='The root of a project directory containing a great_expectations/ config.')
@click.option('--batch_kwargs', default=None,
              help='Additional keyword arguments to be provided to get_batch when loading the data asset.')
def profile(datasource_name, data_assets, profile_all_data_assets, directory, batch_kwargs):
    """
    Profile datasources from the specified context.

    If the optional data_assets and profile_all_data_assets arguments are not specified, the profiler will check
    if the number of data assets in the datasource exceeds the internally defined limit. If it does, it will
    prompt the user to either specify the list of data assets to profile or to profile all.
    If the limit is not exceeded, the profiler will profile all data assets in the datasource.

    :param datasource_name: name of the datasource to profile
    :param data_assets: if this comma-separated list of data asset names is provided, only the specified data assets will be profiled
    :param profile_all_data_assets: if provided, all data assets will be profiled
    :param directory:
    :param batch_kwargs: Additional keyword arguments to be provided to get_batch when loading the data asset.
    :return:
    """

    try:
        context = DataContext(directory)
    except ge_exceptions.ConfigNotFoundError as err:
        cli_message("<red>{}</red>".format(err.message))
        return
    except ge_exceptions.ZeroDotSevenConfigVersionError as err:
        _offer_to_install_new_template(err, directory)
        return

    if batch_kwargs is not None:
        batch_kwargs = json.loads(batch_kwargs)

    if datasource_name is None:
        datasources = [datasource["name"] for datasource in context.list_datasources()]
        if len(datasources) > 1:
            cli_message("Error: please specify the datasource to profile. Available datasources: " + ", ".join(datasources))
            return
        else:
            profile_datasource(context, datasources[0], data_assets=data_assets, profile_all_data_assets=profile_all_data_assets, additional_batch_kwargs=batch_kwargs)
    else:
        profile_datasource(context, datasource_name, data_assets=data_assets, profile_all_data_assets=profile_all_data_assets, additional_batch_kwargs=batch_kwargs)


@cli.command()
def build_documentation():
    # TODO remove this warning
    raise DeprecationWarning("This command has been renamed to build-docs.")


@cli.command()
@click.option('--directory', '-d', default="./great_expectations",
              help='The root of a project directory containing a great_expectations/ config.')
@click.option('--site_name', '-s',
              help='The site for which to generate documentation. See data_docs section in great_expectations.yml')
@click.option('--data_asset_name', '-dan',
              help='The data asset for which to generate documentation. Must also specify --site_name.')
def build_docs(directory, site_name, data_asset_name):
    """Build data documentation for a project."""
    logger.debug("Starting cli.build_docs")

    if data_asset_name is not None and site_name is None:
        cli_message("Error: When specifying data_asset_name, must also specify site_name.")
        return
        
    try:
        context = DataContext(directory)
    except ge_exceptions.ConfigNotFoundError as err:
        cli_message("<red>{}</red>".format(err.message))
        return
    except ge_exceptions.ZeroDotSevenConfigVersionError as err:
        _offer_to_install_new_template(err, directory)
        return

    build_documentation_impl(context, site_name=site_name, data_asset_name=data_asset_name)


@cli.command()
@click.argument('render_object')
def render(render_object):
    """Render a great expectations object to documentation.

    RENDER_OBJECT: path to a GE object to render
    """
    with open(render_object, "r") as infile:
        raw = json.load(infile)

    if "results" in raw:
        model = ProfilingResultsPageRenderer.render(raw)
    else:
        model = ExpectationSuitePageRenderer.render(raw)
    print(DefaultJinjaPageView.render(model))


@cli.command()
@click.option(
    '--target_directory',
    '-d',
    default="./",
    help='The root of the project directory where you want to initialize Great Expectations.'
)
def check_config(target_directory):
    """Check a config for validity and help with migrations."""
    cli_message("Checking your config files for validity...\n")

    try:
        is_config_ok, error_message = do_config_check(target_directory)
        if is_config_ok:
            cli_message("Your config file appears valid!")
        else:
            cli_message("Unfortunately, your config appears to be invalid:")
            cli_message(error_message)
            sys.exit(1)
    except ge_exceptions.ZeroDotSevenConfigVersionError as err:
        _offer_to_install_new_template(err, target_directory)


def _offer_to_install_new_template(err, target_directory):
    cli_message("<red>{}</red>".format(err.message))
    original_filename = "great_expectations.yml"
    archive_filename = "great_expectations.yml.archive"
    if click.confirm(
            "\nWould you like to install a new config file template?\n    We will move your existing `{}` to `{}`".format(
                    original_filename, archive_filename), default=True):
        _archive_existing_project_config(archive_filename, target_directory)
        DataContext.write_project_template_to_disk(target_directory)

        cli_message(
            """\nOK. You now have a new yml config file in `{}`.

- Please copy the relevant values from the archived file ({}) into this new
template.
""".format(original_filename, archive_filename)
        )
    else:
        # FIXME/TODO insert doc url here
        cli_message(
            """\nOK. Note to run great_expectations you will need to upgrade your config file to the latest format.
- Please see the docs here: """
        )
    cli_message("""- We are super sorry about this breaking change! :]
- If you are running into any problems, please reach out on Slack and we can
help you in realtime:https://greatexpectations.io/slack""")
    sys.exit(0)


def _archive_existing_project_config(archive_filename, target_directory):
    base = os.path.join(target_directory, "great_expectations")
    source = os.path.join(base, "great_expectations.yml")
    destination = os.path.join(base, archive_filename)
    shutil.move(source, destination)


def do_config_check(target_directory):
    try:
        DataContext(
            context_root_dir="{}/great_expectations/".format(target_directory)
        )
        return True, None
    except (
            ge_exceptions.InvalidConfigurationYamlError,
            ge_exceptions.InvalidTopLevelConfigKeyError,
            ge_exceptions.MissingTopLevelConfigKeyError,
            ge_exceptions.InvalidConfigValueTypeError,
            ge_exceptions.InvalidConfigVersionError,
            ge_exceptions.UnsupportedConfigVersionError,
            ge_exceptions.DataContextError,
            ) as err:
<<<<<<< HEAD
        # Since we are returning the message to be printed as an error, and the CLI enables logging, we don't log here
        # logger.critical(err.message)
=======
>>>>>>> d3a18df1
        return False, err.message


def main():
    handler = logging.StreamHandler()
    # Just levelname and message Could re-add other info if we want
    formatter = logging.Formatter(
        '%(message)s')
    # '%(asctime)s %(name)-12s %(levelname)-8s %(message)s')
    handler.setFormatter(formatter)
    logger.addHandler(handler)
    logger.setLevel(logging.INFO)
    cli()


if __name__ == '__main__':
    main()<|MERGE_RESOLUTION|>--- conflicted
+++ resolved
@@ -409,11 +409,6 @@
             ge_exceptions.UnsupportedConfigVersionError,
             ge_exceptions.DataContextError,
             ) as err:
-<<<<<<< HEAD
-        # Since we are returning the message to be printed as an error, and the CLI enables logging, we don't log here
-        # logger.critical(err.message)
-=======
->>>>>>> d3a18df1
         return False, err.message
 
 
