--- conflicted
+++ resolved
@@ -1712,337 +1712,163 @@
         profiling_results['success'] = True
         return profiling_results
 
-<<<<<<< HEAD
-    # def profile_data_asset(self,
-    #                        datasource_name,
-    #                        generator_name=None,
-    #                        data_asset_name=None,
-    #                        batch_kwargs=None,
-    #                        expectation_suite_name=None,
-    #                        profiler=BasicDatasetProfiler,
-    #                        run_id="profiling",
-    #                        additional_batch_kwargs=None):
-    #     """
-    #     Profile a data asset
-    #
-    #     :param datasource_name: the name of the datasource to which the profiled data asset belongs
-    #     :param generator_name: the name of the generator to use to get batches (only if batch_kwargs are not provided)
-    #     :param data_asset_name: the name of the profiled data asset
-    #     :param batch_kwargs: optional - if set, the method will use the value to fetch the batch to be profiled. If not passed, the generator (generator_name arg) will choose a batch
-    #     :param profiler: the profiler class to use
-    #     :param run_id: optional - if set, the validation result created by the profiler will be under the provided run_id
-    #     :param additional_batch_kwargs:
-    #     :returns
-    #         A dictionary::
-    #
-    #             {
-    #                 "success": True/False,
-    #                 "results": List of (expectation_suite, EVR) tuples for each of the data_assets found in the datasource
-    #             }
-    #
-    #         When success = False, the error details are under "error" key
-    #     """
-    #
-    #     logger.info("Profiling '%s' with '%s'" % (datasource_name, profiler.__name__))
-    #
-    #     profiling_results = {}
-    #
-    #     if batch_kwargs is None:
-    #         # Get data_asset_name_list
-    #         data_asset_names = self.get_available_data_asset_names(datasource_name)
-    #         if generator_name is None:
-    #             if len(data_asset_names[datasource_name].keys()) == 1:
-    #                 generator_name = list(data_asset_names[datasource_name].keys())[0]
-    #         if generator_name not in data_asset_names[datasource_name]:
-    #             raise ge_exceptions.ProfilerError("Generator %s not found for datasource %s" % (generator_name, datasource_name))
-    #
-    #         data_asset_name_list = [name[0] for name in data_asset_names[datasource_name][generator_name]["names"]]
-    #         total_data_assets = len(data_asset_name_list)
-    #
-    #         if data_asset_name not in data_asset_name_list:
-    #             not_found_data_assets = [data_asset_name]
-    #             if len(not_found_data_assets) > 0:
-    #                 profiling_results = {
-    #                     'success': False,
-    #                     'error': {
-    #                         'code': DataContext.PROFILING_ERROR_CODE_SPECIFIED_DATA_ASSETS_NOT_FOUND,
-    #                         'not_found_data_assets': not_found_data_assets,
-    #                         'data_assets': data_asset_name_list
-    #                     }
-    #                 }
-    #                 return profiling_results
-    #
-    #
-    #             data_asset_name_list = [data_asset_name]
-    #             data_asset_name_list.sort()
-    #             total_data_assets = len(data_asset_name_list)
-    #
-    #
-    #     profiling_results['success'] = True
-    #
-    #     profiling_results['results'] = []
-    #     total_columns, total_expectations, total_rows, skipped_data_assets = 0, 0, 0, 0
-    #     total_start_time = datetime.datetime.now()
-    #
-    #     name = data_asset_name
-    #     # logger.info("\tProfiling '%s'..." % name)
-    #     try:
-    #         start_time = datetime.datetime.now()
-    #
-    #         # FIXME: There needs to be an affordance here to limit to 100 rows, or downsample, etc.
-    #         if additional_batch_kwargs is None:
-    #             additional_batch_kwargs = {}
-    #
-    #         if datasource_name is None or generator_name is None:
-    #             normalized_data_asset_name = self.normalize_data_asset_name(name)
-    #         else:
-    #             normalized_data_asset_name = DataAssetIdentifier(datasource_name, generator_name,
-    #                                                              name)
-    #         if expectation_suite_name is None:
-    #             expectation_suite_name = profiler.__name__
-    #         self.create_expectation_suite(
-    #             data_asset_name=normalized_data_asset_name,
-    #             expectation_suite_name=expectation_suite_name,
-    #             overwrite_existing=True
-    #         )
-    #
-    #         if batch_kwargs is None:
-    #
-    #             batch_kwargs = self.yield_batch_kwargs(
-    #                 data_asset_name=normalized_data_asset_name,
-    #                 **additional_batch_kwargs
-    #             )
-    #         else:
-    #             batch_kwargs.update(additional_batch_kwargs)
-    #
-    #         batch = self.get_batch(
-    #             data_asset_name=normalized_data_asset_name,
-    #             expectation_suite_name=expectation_suite_name,
-    #             batch_kwargs=batch_kwargs
-    #         )
-    #
-    #         if not profiler.validate(batch):
-    #             raise ge_exceptions.ProfilerError(
-    #                 "batch '%s' is not a valid batch for the '%s' profiler" % (name, profiler.__name__)
-    #             )
-    #
-    #         # Note: This logic is specific to DatasetProfilers, which profile a single batch. Multi-batch profilers
-    #         # will have more to unpack.
-    #         expectation_suite, validation_results = profiler.profile(batch, run_id=run_id)
-    #         profiling_results['results'].append((expectation_suite, validation_results))
-    #
-    #         self.validations_store.set(
-    #             key=ValidationResultIdentifier(
-    #                 expectation_suite_identifier=ExpectationSuiteIdentifier(
-    #                     data_asset_name=normalized_data_asset_name,
-    #                     expectation_suite_name=expectation_suite_name
-    #                 ),
-    #                 run_id=run_id
-    #             ),
-    #             value=validation_results
-    #         )
-    #
-    #         if isinstance(batch, Dataset):
-    #             # For datasets, we can produce some more detailed statistics
-    #             row_count = batch.get_row_count()
-    #             total_rows += row_count
-    #             new_column_count = len(set([exp.kwargs["column"] for exp in expectation_suite.expectations if "column" in exp.kwargs]))
-    #             total_columns += new_column_count
-    #
-    #         new_expectation_count = len(expectation_suite.expectations)
-    #         total_expectations += new_expectation_count
-    #
-    #         self.save_expectation_suite(expectation_suite)
-    #         duration = (datetime.datetime.now() - start_time).total_seconds()
-    #         logger.info("\tProfiled %d columns using %d rows from %s (%.3f sec)" %
-    #                     (new_column_count, row_count, name, duration))
-    #
-    #     except ge_exceptions.ProfilerError as err:
-    #         logger.warning(err.message)
-    #     except IOError as err:
-    #         logger.warning("IOError while profiling %s. (Perhaps a loading error?) Skipping." % name)
-    #         logger.debug(str(err))
-    #         skipped_data_assets += 1
-    #     except SQLAlchemyError as e:
-    #         logger.warning("SqlAlchemyError while profiling %s. Skipping." % name)
-    #         logger.debug(str(e))
-    #         skipped_data_assets += 1
-    #
-    #         total_duration = (datetime.datetime.now() - total_start_time).total_seconds()
-    #         logger.info("""
-    # Profiled %d of %d named data assets, with %d total rows and %d columns in %.2f seconds.
-    # Generated, evaluated, and stored %d Expectations during profiling. Please review results using data-docs.""" % (
-    #             len(data_asset_name_list),
-    #             total_data_assets,
-    #             total_rows,
-    #             total_columns,
-    #             total_duration,
-    #             total_expectations,
-    #         ))
-    #         if skipped_data_assets > 0:
-    #             logger.warning("Skipped %d data assets due to errors." % skipped_data_assets)
-    #
-    #     profiling_results['success'] = True
-    #     return profiling_results
-=======
-    def profile_data_asset(self,
-                           datasource_name,
-                           generator_name=None,
-                           data_asset_name=None,
-                           batch_kwargs=None,
-                           expectation_suite_name=None,
-                           profiler=BasicDatasetProfiler,
-                           run_id="profiling",
-                           additional_batch_kwargs=None):
-        """
-        Profile a data asset
-
-        :param datasource_name: the name of the datasource to which the profiled data asset belongs
-        :param generator_name: the name of the generator to use to get batches (only if batch_kwargs are not provided)
-        :param data_asset_name: the name of the profiled data asset
-        :param batch_kwargs: optional - if set, the method will use the value to fetch the batch to be profiled. If not passed, the generator (generator_name arg) will choose a batch
-        :param profiler: the profiler class to use
-        :param run_id: optional - if set, the validation result created by the profiler will be under the provided run_id
-        :param additional_batch_kwargs:
-        :returns
-            A dictionary::
-
-                {
-                    "success": True/False,
-                    "results": List of (expectation_suite, EVR) tuples for each of the data_assets found in the datasource
-                }
-
-            When success = False, the error details are under "error" key
-        """
-
-        logger.info("Profiling '%s' with '%s'" % (datasource_name, profiler.__name__))
-
-        profiling_results = {}
-
-        if batch_kwargs is None:
-            # Get data_asset_name_list
-            data_asset_names = self.get_available_data_asset_names(datasource_name)
-            if generator_name is None:
-                if len(data_asset_names[datasource_name].keys()) == 1:
-                    generator_name = list(data_asset_names[datasource_name].keys())[0]
-            if generator_name not in data_asset_names[datasource_name]:
-                raise ge_exceptions.ProfilerError("Generator %s not found for datasource %s" % (generator_name, datasource_name))
-
-            data_asset_name_list = [name[0] for name in data_asset_names[datasource_name][generator_name]["names"]]
-            total_data_assets = len(data_asset_name_list)
-
-            if data_asset_name not in data_asset_name_list:
-                not_found_data_assets = [data_asset_name]
-                if len(not_found_data_assets) > 0:
-                    profiling_results = {
-                        'success': False,
-                        'error': {
-                            'code': DataContext.PROFILING_ERROR_CODE_SPECIFIED_DATA_ASSETS_NOT_FOUND,
-                            'not_found_data_assets': not_found_data_assets,
-                            'data_assets': data_asset_name_list
-                        }
-                    }
-                    return profiling_results
-
-
-                data_asset_name_list = [data_asset_name]
-                data_asset_name_list.sort()
-                total_data_assets = len(data_asset_name_list)
-
-
-        profiling_results['success'] = True
-
-        profiling_results['results'] = []
-        total_columns, total_expectations, total_rows, skipped_data_assets = 0, 0, 0, 0
-        total_start_time = datetime.datetime.now()
-
-        name = data_asset_name
-        # logger.info("\tProfiling '%s'..." % name)
-
-        start_time = datetime.datetime.now()
-
-        # FIXME: There needs to be an affordance here to limit to 100 rows, or downsample, etc.
-        if additional_batch_kwargs is None:
-            additional_batch_kwargs = {}
-
-        if datasource_name is None or generator_name is None:
-            normalized_data_asset_name = self.normalize_data_asset_name(name)
-        else:
-            normalized_data_asset_name = DataAssetIdentifier(datasource_name, generator_name,
-                                                             name)
-        if expectation_suite_name is None:
-            expectation_suite_name = profiler.__name__
-        self.create_expectation_suite(
-            data_asset_name=normalized_data_asset_name,
-            expectation_suite_name=expectation_suite_name,
-            overwrite_existing=True
-        )
-
-        if batch_kwargs is None:
-
-            batch_kwargs = self.yield_batch_kwargs(
-                data_asset_name=normalized_data_asset_name,
-                **additional_batch_kwargs
-            )
-        else:
-            batch_kwargs.update(additional_batch_kwargs)
-
-        batch = self.get_batch(
-            data_asset_name=normalized_data_asset_name,
-            expectation_suite_name=expectation_suite_name,
-            batch_kwargs=batch_kwargs
-        )
-
-        if not profiler.validate(batch):
-            raise ge_exceptions.ProfilerError(
-                "batch '%s' is not a valid batch for the '%s' profiler" % (name, profiler.__name__)
-            )
-
-        # Note: This logic is specific to DatasetProfilers, which profile a single batch. Multi-batch profilers
-        # will have more to unpack.
-        expectation_suite, validation_results = profiler.profile(batch, run_id=run_id)
-        profiling_results['results'].append((expectation_suite, validation_results))
-
-        self.validations_store.set(
-            key=ValidationResultIdentifier(
-                expectation_suite_identifier=ExpectationSuiteIdentifier(
-                    data_asset_name=normalized_data_asset_name,
-                    expectation_suite_name=expectation_suite_name
-                ),
-                run_id=run_id
-            ),
-            value=validation_results
-        )
-
-        if isinstance(batch, Dataset):
-            # For datasets, we can produce some more detailed statistics
-            row_count = batch.get_row_count()
-            total_rows += row_count
-            new_column_count = len(set([exp.kwargs["column"] for exp in expectation_suite.expectations if "column" in exp.kwargs]))
-            total_columns += new_column_count
-
-        new_expectation_count = len(expectation_suite.expectations)
-        total_expectations += new_expectation_count
-
-        self.save_expectation_suite(expectation_suite)
-        duration = (datetime.datetime.now() - start_time).total_seconds()
-        logger.info("\tProfiled %d columns using %d rows from %s (%.3f sec)" %
-                    (new_column_count, row_count, name, duration))
-
-
-        total_duration = (datetime.datetime.now() - total_start_time).total_seconds()
-        logger.info("""
-Profiled the data asset, with %d total rows and %d columns in %.2f seconds.
-Generated, evaluated, and stored %d Expectations during profiling. Please review results using data-docs.""" % (
-            total_rows,
-            total_columns,
-            total_duration,
-            total_expectations,
-        ))
-
-        profiling_results['success'] = True
-        return profiling_results
->>>>>>> 6533f965
+#     def profile_data_asset(self,
+#                            datasource_name,
+#                            generator_name=None,
+#                            data_asset_name=None,
+#                            batch_kwargs=None,
+#                            expectation_suite_name=None,
+#                            profiler=BasicDatasetProfiler,
+#                            run_id="profiling",
+#                            additional_batch_kwargs=None):
+#         """
+#         Profile a data asset
+#
+#         :param datasource_name: the name of the datasource to which the profiled data asset belongs
+#         :param generator_name: the name of the generator to use to get batches (only if batch_kwargs are not provided)
+#         :param data_asset_name: the name of the profiled data asset
+#         :param batch_kwargs: optional - if set, the method will use the value to fetch the batch to be profiled. If not passed, the generator (generator_name arg) will choose a batch
+#         :param profiler: the profiler class to use
+#         :param run_id: optional - if set, the validation result created by the profiler will be under the provided run_id
+#         :param additional_batch_kwargs:
+#         :returns
+#             A dictionary::
+#
+#                 {
+#                     "success": True/False,
+#                     "results": List of (expectation_suite, EVR) tuples for each of the data_assets found in the datasource
+#                 }
+#
+#             When success = False, the error details are under "error" key
+#         """
+#
+#         logger.info("Profiling '%s' with '%s'" % (datasource_name, profiler.__name__))
+#
+#         profiling_results = {}
+#
+#         if batch_kwargs is None:
+#             # Get data_asset_name_list
+#             data_asset_names = self.get_available_data_asset_names(datasource_name)
+#             if generator_name is None:
+#                 if len(data_asset_names[datasource_name].keys()) == 1:
+#                     generator_name = list(data_asset_names[datasource_name].keys())[0]
+#             if generator_name not in data_asset_names[datasource_name]:
+#                 raise ge_exceptions.ProfilerError("Generator %s not found for datasource %s" % (generator_name, datasource_name))
+#
+#             data_asset_name_list = [name[0] for name in data_asset_names[datasource_name][generator_name]["names"]]
+#             total_data_assets = len(data_asset_name_list)
+#
+#             if data_asset_name not in data_asset_name_list:
+#                 not_found_data_assets = [data_asset_name]
+#                 if len(not_found_data_assets) > 0:
+#                     profiling_results = {
+#                         'success': False,
+#                         'error': {
+#                             'code': DataContext.PROFILING_ERROR_CODE_SPECIFIED_DATA_ASSETS_NOT_FOUND,
+#                             'not_found_data_assets': not_found_data_assets,
+#                             'data_assets': data_asset_name_list
+#                         }
+#                     }
+#                     return profiling_results
+#
+#
+#                 data_asset_name_list = [data_asset_name]
+#                 data_asset_name_list.sort()
+#                 total_data_assets = len(data_asset_name_list)
+#
+#
+#         profiling_results['success'] = True
+#
+#         profiling_results['results'] = []
+#         total_columns, total_expectations, total_rows, skipped_data_assets = 0, 0, 0, 0
+#         total_start_time = datetime.datetime.now()
+#
+#         name = data_asset_name
+#         # logger.info("\tProfiling '%s'..." % name)
+#
+#         start_time = datetime.datetime.now()
+#
+#         # FIXME: There needs to be an affordance here to limit to 100 rows, or downsample, etc.
+#         if additional_batch_kwargs is None:
+#             additional_batch_kwargs = {}
+#
+#         if datasource_name is None or generator_name is None:
+#             normalized_data_asset_name = self.normalize_data_asset_name(name)
+#         else:
+#             normalized_data_asset_name = DataAssetIdentifier(datasource_name, generator_name,
+#                                                              name)
+#         if expectation_suite_name is None:
+#             expectation_suite_name = profiler.__name__
+#         self.create_expectation_suite(
+#             data_asset_name=normalized_data_asset_name,
+#             expectation_suite_name=expectation_suite_name,
+#             overwrite_existing=True
+#         )
+#
+#         if batch_kwargs is None:
+#
+#             batch_kwargs = self.yield_batch_kwargs(
+#                 data_asset_name=normalized_data_asset_name,
+#                 **additional_batch_kwargs
+#             )
+#         else:
+#             batch_kwargs.update(additional_batch_kwargs)
+#
+#         batch = self.get_batch(
+#             data_asset_name=normalized_data_asset_name,
+#             expectation_suite_name=expectation_suite_name,
+#             batch_kwargs=batch_kwargs
+#         )
+#
+#         if not profiler.validate(batch):
+#             raise ge_exceptions.ProfilerError(
+#                 "batch '%s' is not a valid batch for the '%s' profiler" % (name, profiler.__name__)
+#             )
+#
+#         # Note: This logic is specific to DatasetProfilers, which profile a single batch. Multi-batch profilers
+#         # will have more to unpack.
+#         expectation_suite, validation_results = profiler.profile(batch, run_id=run_id)
+#         profiling_results['results'].append((expectation_suite, validation_results))
+#
+#         self.validations_store.set(
+#             key=ValidationResultIdentifier(
+#                 expectation_suite_identifier=ExpectationSuiteIdentifier(
+#                     data_asset_name=normalized_data_asset_name,
+#                     expectation_suite_name=expectation_suite_name
+#                 ),
+#                 run_id=run_id
+#             ),
+#             value=validation_results
+#         )
+#
+#         if isinstance(batch, Dataset):
+#             # For datasets, we can produce some more detailed statistics
+#             row_count = batch.get_row_count()
+#             total_rows += row_count
+#             new_column_count = len(set([exp.kwargs["column"] for exp in expectation_suite.expectations if "column" in exp.kwargs]))
+#             total_columns += new_column_count
+#
+#         new_expectation_count = len(expectation_suite.expectations)
+#         total_expectations += new_expectation_count
+#
+#         self.save_expectation_suite(expectation_suite)
+#         duration = (datetime.datetime.now() - start_time).total_seconds()
+#         logger.info("\tProfiled %d columns using %d rows from %s (%.3f sec)" %
+#                     (new_column_count, row_count, name, duration))
+#
+#
+#         total_duration = (datetime.datetime.now() - total_start_time).total_seconds()
+#         logger.info("""
+# Profiled the data asset, with %d total rows and %d columns in %.2f seconds.
+# Generated, evaluated, and stored %d Expectations during profiling. Please review results using data-docs.""" % (
+#             total_rows,
+#             total_columns,
+#             total_duration,
+#             total_expectations,
+#         ))
+#
+#         profiling_results['success'] = True
+#         return profiling_results
 
 class DataContext(ConfigOnlyDataContext):
     """A DataContext represents a Great Expectations project. It organizes storage and access for
